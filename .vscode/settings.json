{
<<<<<<< HEAD
  "conventionalCommits.scopes": [
    "Results",
    "Details Panel",
    "Filters",
    "AddressSearch"
  ]
=======
  "conventionalCommits.scopes": ["Results", "Details Panel", "Filters", "Map"]
>>>>>>> 3d5c6427
}<|MERGE_RESOLUTION|>--- conflicted
+++ resolved
@@ -1,12 +1,9 @@
 {
-<<<<<<< HEAD
   "conventionalCommits.scopes": [
     "Results",
     "Details Panel",
     "Filters",
+    "Map",
     "AddressSearch"
   ]
-=======
-  "conventionalCommits.scopes": ["Results", "Details Panel", "Filters", "Map"]
->>>>>>> 3d5c6427
 }