resources:
  - ../../base

namespace: iris

configMapGenerator:
  - name: iris-visualiser-configs
    envs:
      - params.env
secretGenerator:
  - name: iris-visualiser-secrets
    envs:
      - secrets.env

patches:
  - path: patches/gateway.yaml
    target:
      kind: Gateway
  - path: patches/allow-ingress-to-visualiser.yaml
    target:
      kind: AuthorizationPolicy


labels:
  - pairs:
      env: demo


images:
  - name: iris-visualiser-image
    newName: 503561419905.dkr.ecr.eu-west-2.amazonaws.com/iris/visualiser
<<<<<<< HEAD
    newTag: '1736456950'
=======
    newTag: '1736869322'
>>>>>>> 101ba10e

<|MERGE_RESOLUTION|>--- conflicted
+++ resolved
@@ -29,9 +29,5 @@
 images:
   - name: iris-visualiser-image
     newName: 503561419905.dkr.ecr.eu-west-2.amazonaws.com/iris/visualiser
-<<<<<<< HEAD
-    newTag: '1736456950'
-=======
     newTag: '1736869322'
->>>>>>> 101ba10e
 
