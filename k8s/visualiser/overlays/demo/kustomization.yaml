--- conflicted
+++ resolved
@@ -15,11 +15,8 @@
       kind: VirtualService
   - path: patches/service-account.yaml
     target:
-<<<<<<< HEAD
       kind: ServiceAccount
-=======
-      kind: AuthorizationPolicy
->>>>>>> 37052380
+
 
 labels:
   - pairs:
@@ -28,9 +25,4 @@
 images:
   - name: iris-visualiser-image
     newName: 503561419905.dkr.ecr.eu-west-2.amazonaws.com/iris/visualiser
-<<<<<<< HEAD
-    newTag: '1736893144'
-
-=======
-    newTag: '1737626576'
->>>>>>> 37052380
+    newTag: '1737626576'