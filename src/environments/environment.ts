export const environment = {
  production: true,
  mapbox: {
    apiKeyapiKey:
      'none',
  },
  os: {
    apiKey: 'none',
  },
  posthog: {
<<<<<<< HEAD
    apiKey: 'phc_XXXXXXXXXXXXXXXXXXXXXXXXXXXXX',
=======
    apiKey: 'phc_imnDMhAuY8OWgmNFIg6bvDI44JaQHuz0czzKF6jtcPP',
>>>>>>> 0f7212c7
  },
  transparent_proxy: {
    url: 'https://iris.demo.ndtp.co.uk/transparent-proxy',
  }
};<|MERGE_RESOLUTION|>--- conflicted
+++ resolved
@@ -8,13 +8,9 @@
     apiKey: 'none',
   },
   posthog: {
-<<<<<<< HEAD
     apiKey: 'phc_XXXXXXXXXXXXXXXXXXXXXXXXXXXXX',
-=======
-    apiKey: 'phc_imnDMhAuY8OWgmNFIg6bvDI44JaQHuz0czzKF6jtcPP',
->>>>>>> 0f7212c7
   },
   transparent_proxy: {
     url: 'https://iris.demo.ndtp.co.uk/transparent-proxy',
-  }
+  },
 };