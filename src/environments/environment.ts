--- conflicted
+++ resolved
@@ -1,5 +1,4 @@
 export const environment = {
-<<<<<<< HEAD
   production: true,
   mapbox: {
     apiKeyapiKey:
@@ -13,20 +12,5 @@
   },
   transparent_proxy: {
     url: 'https://iris.demo.ndtp.co.uk/transparent-proxy',
-  },
-=======
-    production: true,
-    mapbox: {
-        apiKey: 'none',
-    },
-    os: {
-        apiKey: 'none',
-    },
-    posthog: {
-        apiKey: '',
-    },
-    transparent_proxy: {
-        url: 'https://iris.demo.ndtp.co.uk/transparent-proxy',
-    },
->>>>>>> 37052380
+  }
 };