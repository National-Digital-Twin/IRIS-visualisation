--- conflicted
+++ resolved
@@ -1,6 +1,4 @@
-<<<<<<< HEAD
 import { MapConfigModel } from './map-configuration.model';
-=======
 import { Layer } from 'mapbox-gl';
 
 export interface MapConfig {
@@ -10,7 +8,6 @@
   center: number[];
   bearing: number;
 }
->>>>>>> 835ed234
 
 export interface RuntimeConfigurationModel {
   /* Application is in production */
@@ -20,11 +17,7 @@
   /* IA API URL */
   apiURL: string;
   /* Mapbox map config */
-<<<<<<< HEAD
   map: MapConfigModel;
-=======
-  map: MapConfig;
   /* Mapbox map layers */
   mapLayers: Layer[];
->>>>>>> 835ed234
 }