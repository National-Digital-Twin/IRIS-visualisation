--- conflicted
+++ resolved
@@ -34,12 +34,7 @@
 export interface AdvancedFiltersFormModel {
   PostCode: PostCode[] | null;
   BuildForm: BuildForm[] | null;
-<<<<<<< HEAD
   InspectionDate: InspectionDate[] | null;
-  DwellingSize: DwellingSize[] | null;
-=======
-  YearOfAssessment: DateFormModel | null;
->>>>>>> 409f7188
   MultipleGlazingType: WindowGlazing[] | null;
   WallConstruction: Wall[] | null;
   WallInsulation: WallInsulation[] | null;
