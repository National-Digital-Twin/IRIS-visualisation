import { Injectable, computed, inject, signal } from '@angular/core';
import { HttpClient } from '@angular/common/http';
import {
  EMPTY,
  Observable,
  Subscriber,
  catchError,
  filter,
  forkJoin,
  map,
  of,
  switchMap,
  tap,
} from 'rxjs';
import { toObservable, toSignal } from '@angular/core/rxjs-interop';

import { SEARCH_ENDPOINT } from '@core/tokens/search-endpoint.token';
import { SPARQLReturn, TableRow } from '@core/models/rdf-data.model';
import {
  BuildingDetailsModel,
  BuildingMap,
  BuildingModel,
  BuildingPart,
  BuildingPartMap,
} from '@core/models/building.model';

import { Queries } from './Queries';

import { EPCRating } from '@core/enums';

@Injectable({
  providedIn: 'root',
})
export class DataService {
  private readonly http: HttpClient = inject(HttpClient);
  private readonly searchEndpoint: string = inject(SEARCH_ENDPOINT);

  private queries = new Queries();

  // single uprn
  selectedUPRN = signal<number | undefined>(undefined);
  selectedBuilding = signal<BuildingDetailsModel | undefined>(undefined);
  // multiple buildings
  buildingsSelection = signal<BuildingModel[] | undefined>(undefined);

  buildingsEPC$ = this.selectTable(this.queries.getEPCData());
  buildingsNoEPC$ = this.selectTable(this.queries.getNoEPCData()).pipe();

  /**
   * Get all building data
   * @returns Observable<BuildingMap>
   */
  allData$ = forkJoin([this.buildingsEPC$, this.buildingsNoEPC$]).pipe(
    map(([epc, noEPC]) => {
      const epcBuildings = epc as unknown as BuildingModel[];
      const noEPCBuildings = noEPC as unknown as BuildingModel[];
      console.log('no epc ', noEPCBuildings.length);
      return epcBuildings.concat(noEPCBuildings);
    }),
    map(allRawData => this.mapBuildings(allRawData))
  );

  private buildingResults = toSignal(this.allData$, {
    initialValue: undefined,
  });
  buildings = computed(() => this.buildingResults());

  /**
   * Create observable from selectedUPRN signal
   * React to emissions, piping the UPRN through an observable
   * pipeline.
   * Use switchmap to get the data
   * Use toSignal to automatically subscribe & unsubscribe
   */
  private buildingDetails$ = toObservable(this.selectedUPRN).pipe(
    filter(Boolean),
<<<<<<< HEAD
    tap(uprn => console.log('getting details for uprn ', uprn)),
    map(uprn => {
      const epc = this.getEPCByUPRN(uprn);
      if (epc === EPCRating.none) {
        return this.queries.getNoEPCBuildingDetails(+uprn);
      } else {
        return this.queries.getBuildingDetails(+uprn);
      }
    }),
    switchMap(query =>
      this.getBuildingDetails(query).pipe(
=======
    switchMap(uprn =>
      this.getBuildingDetails(uprn!).pipe(
>>>>>>> 18c12600
        map(details => details[0] as unknown as BuildingDetailsModel),
        tap(details => {
          this.setSelectedBuilding(details);
        }),
        catchError(() => of({} as BuildingDetailsModel))
      )
    )
  );
  readOnlyBuildingDetails = toSignal(this.buildingDetails$, {
    initialValue: undefined,
  });

  /**
   * Get the related building parts for the selected building
   */
  private buildingParts$ = toObservable(this.selectedBuilding).pipe(
    filter(Boolean),
    switchMap(selectedBuilding => {
      /** buildings with no EPC don't have building parts */
      if (!selectedBuilding.EPC) {
        return EMPTY;
      } else {
        return this.getBuildingParts(selectedBuilding!.parts.split(';')).pipe(
          map(p => this.mapBuildingParts(p as unknown as BuildingPart[])),
          catchError(() => of({} as BuildingPartMap))
        );
      }
    })
  );

  private buildingParts = toSignal(this.buildingParts$);
  parts = computed(() => this.buildingParts());

  setSelectedUPRN(uprn: number | undefined) {
    this.selectedUPRN.set(uprn);
  }

  /**
   * Set individual building
   * @param building individual building
   */
  setSelectedBuilding(building: BuildingDetailsModel | undefined) {
    this.selectedBuilding.set(building ? building : undefined);
  }

  /**
   * Set multiple buildings
   * @param building buildings
   */
  setSelectedBuildings(buildings: BuildingModel[] | undefined) {
    this.buildingsSelection.set(buildings ? buildings : undefined);
  }

  /**
   * Return building details for an individual building
   * @param query Query string to request data from IA
   * @returns
   */
  getBuildingDetails(query: string) {
    return this.selectTable(query);
  }

  /**
   * Return building parts
   * @param partURIs Building part URIs
   * @returns
   */
  getBuildingParts(partURIs: string[]) {
    const selectString = this.queries.getBuildingParts(partURIs);
    return this.selectTable(selectString);
  }

  /**
   * Query Telicent IA
   * @param query SPARQL query
   * @returns observable of parsed data
   */
  selectTable(query: string) {
    let newTable: Array<TableRow>;
    const uri = encodeURIComponent(query);
    const httpOptions = {
      withCredentials: true,
    };

    const tableObservable = new Observable(
      (observer: Subscriber<TableRow[]>) => {
        this.http
          .get<SPARQLReturn>(`${this.searchEndpoint}?query=${uri}`, httpOptions)
          .subscribe((data: SPARQLReturn) => {
            newTable = this.buildTable(data);
            observer.next(newTable);
            observer.complete();
          });
      }
    );
    return tableObservable;
  }

  /**
   * Converts a query result from the Telicent IA to an
   * array of objects
   * @param SPARQLReturn Query result from Telicent IA
   * @returns Array of parsed data
   */
  private buildTable(SPARQLReturn: SPARQLReturn) {
    const heads = SPARQLReturn.head.vars;
    const data = SPARQLReturn.results.bindings;
    const table: Array<TableRow> = [];

    // build empty table
    for (let row = 0; row < data.length; row++) {
      const rows: TableRow = {};
      for (let head = 0; head < heads.length; head++) {
        const colname: string = heads[head];
        const cellEntry = '';
        rows[colname] = cellEntry;
      }
      table.push(rows);
    }
    // fill table with data
    for (const rowNumber in data) {
      for (const colName in data[rowNumber]) {
        table[rowNumber][colName] = data[rowNumber][colName].value;
      }
    }
    return table;
  }

  /**
   * An object where UPRNs are keys, and values is the epc
   * and addresses of a building or dwelling
   * @param buildings array of epcs, toids, uprns and addresses
   * @returns an object with uprn as key, and object with epc,
   * address etc
   */
  mapBuildings(buildings: BuildingModel[]) {
    const buildingMap: BuildingMap = {};
    buildings.forEach((row: BuildingModel) => {
      /** add 'none' for buildings with no EPC rating */
      if (row.EPC === undefined) {
        row.EPC = EPCRating.none;
      }
      const toid = row.TOID ? row.TOID : row.ParentTOID;
      if (!toid) {
        return;
      }
      if (toid && buildingMap[toid]) {
        buildingMap[toid].push(row);
      } else {
        buildingMap[toid!] = [row];
      }
    });
    return buildingMap;
  }

  /**
   * Maps part types to parts details
   *
   * @param parts building parts
   * @returns object with key as part name
   * and details as value
   */
  mapBuildingParts(parts: BuildingPart[]) {
    const buildingPartMap: BuildingPartMap = {};
    parts.forEach((part: BuildingPart) => {
      /**
       * if PartSuperType === 'PartOfBuiling'
       * the source data value is 'Other'
       */
      const key =
        part.PartSuperType === 'PartOfBuilding'
          ? part.PartType
          : part.PartSuperType;
      buildingPartMap[key] = part;
    });
    return buildingPartMap;
  }

  getEPCByUPRN(uprn: number): string {
    const allBuildings = this.buildings();
    const flatBuildings: BuildingModel[] = Object.values(allBuildings!).flat();
    const building = flatBuildings.find(building => +building.UPRN === uprn);
    return building!.EPC;
  }
}<|MERGE_RESOLUTION|>--- conflicted
+++ resolved
@@ -74,8 +74,6 @@
    */
   private buildingDetails$ = toObservable(this.selectedUPRN).pipe(
     filter(Boolean),
-<<<<<<< HEAD
-    tap(uprn => console.log('getting details for uprn ', uprn)),
     map(uprn => {
       const epc = this.getEPCByUPRN(uprn);
       if (epc === EPCRating.none) {
@@ -86,10 +84,6 @@
     }),
     switchMap(query =>
       this.getBuildingDetails(query).pipe(
-=======
-    switchMap(uprn =>
-      this.getBuildingDetails(uprn!).pipe(
->>>>>>> 18c12600
         map(details => details[0] as unknown as BuildingDetailsModel),
         tap(details => {
           this.setSelectedBuilding(details);
