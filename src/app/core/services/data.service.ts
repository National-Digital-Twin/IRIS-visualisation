import { Injectable, computed, inject, signal } from '@angular/core';
import { HttpClient } from '@angular/common/http';
<<<<<<< HEAD
import { Observable, Subscriber, forkJoin, map } from 'rxjs';
import { toSignal } from '@angular/core/rxjs-interop';
=======
import {
  Observable,
  Subscriber,
  catchError,
  combineLatest,
  filter,
  map,
  of,
  switchMap,
  tap,
} from 'rxjs';
import { toObservable, toSignal } from '@angular/core/rxjs-interop';
>>>>>>> fca5653e

import { SEARCH_ENDPOINT } from '@core/tokens/search-endpoint.token';
import { WRITE_BACK_ENDPOINT } from '@core/tokens/write-back-endpoint.token';
import { SPARQLReturn, TableRow } from '@core/models/rdf-data.model';
import {
  BuildingMap,
  BuildingModel,
  SAPPoint,
} from '@core/models/building.model';

import { Queries } from './Queries';

import {
  EPCRating,
  FloorConstruction,
  RoofConstruction,
  WallConstruction,
  WindowGlazing,
} from '@core/enums';
import {
  EPCBuildingResponseModel,
  NoEPCBuildingResponseModel,
} from '@core/models/building-response.model';

import { MockHttpClient } from '@core/services/mock-http-client.service';
import { InvalidateFlagReason } from '@core/enums/invalidate-flag-reason';

@Injectable({
  providedIn: 'root',
})
export class DataService {
  private readonly http: HttpClient = inject(MockHttpClient);
  private readonly searchEndpoint: string = inject(SEARCH_ENDPOINT);
  private readonly writeBackEndpoint = inject(WRITE_BACK_ENDPOINT);

  private queries = new Queries();

  // single uprn
  selectedUPRN = signal<string | undefined>(undefined);
  selectedBuilding = signal<BuildingModel | undefined>(undefined);
  // multiple buildings
  buildingsSelection = signal<BuildingModel[][] | undefined>(undefined);

<<<<<<< HEAD
  sapPoints$ = this.selectTable(this.queries.getSAPPoints());

  buildingsEPC$ = forkJoin([
    this.sapPoints$,
    this.selectTable(this.queries.getEPCData()),
  ]).pipe(
    map(([points, epc]) =>
      this.mapEPCBuildings(
        epc as unknown as EPCBuildingResponseModel[],
        points as unknown as SAPPoint[]
      )
=======
  /** Building objects with a flagged uri */
  readonly buildingsFlagged = signal<BuildingMap>({});
  readonly buildingsFlagged$ = toObservable(this.buildingsFlagged);

  buildingsEPC$ = this.selectTable(this.queries.getEPCData()).pipe(
    map(epc =>
      this.mapEPCBuildings(epc as unknown as EPCBuildingResponseModel[])
>>>>>>> fca5653e
    )
  );
  buildingsNoEPC$ = this.selectTable(this.queries.getNoEPCData()).pipe(
    map(noEPC =>
      this.mapNonEPCBuildings(noEPC as unknown as NoEPCBuildingResponseModel[])
    )
  );

<<<<<<< HEAD
  /**
   * Get all building data
   * @returns Observable<BuildingMap>
   */
  allData$ = forkJoin([this.buildingsNoEPC$, this.buildingsEPC$]).pipe(
    map(([noEPC, epc]) => this.combineBuildingData(epc, noEPC))
=======
  allData$ = combineLatest([
    this.buildingsEPC$,
    this.buildingsNoEPC$,
    this.buildingsFlagged$,
  ]).pipe(
    map(([epc, noEPC, flagged]) =>
      this.combineBuildingData(epc, noEPC, flagged)
    )
>>>>>>> fca5653e
  );

  private buildingResults = toSignal(this.allData$, {
    initialValue: undefined,
  });
  buildings = computed(() => this.buildingResults());

  setSelectedUPRN(uprn: string | undefined) {
    this.selectedUPRN.set(uprn);
  }

  /**
   * Set individual building
   * @param building individual building
   */
  setSelectedBuilding(building: BuildingModel | undefined) {
    this.selectedBuilding.set(building ? building : undefined);
  }

  /**
   * Set multiple buildings
   * @param building buildings
   */
  setSelectedBuildings(buildings: BuildingModel[][] | undefined) {
    this.buildingsSelection.set(buildings ? buildings : undefined);
  }

  /**
   * Query Telicent IA
   * @param query SPARQL query
   * @returns observable of parsed data
   */
  selectTable(query: string) {
    let newTable: Array<TableRow>;
    const uri = encodeURIComponent(query);
    const httpOptions = {
      withCredentials: true,
    };

    const tableObservable = new Observable(
      (observer: Subscriber<TableRow[]>) => {
        this.http
          .get<SPARQLReturn>(`${this.searchEndpoint}?query=${uri}`, httpOptions)
          .subscribe((data: SPARQLReturn) => {
            newTable = this.buildTable(data);
            observer.next(newTable);
            observer.complete();
          });
      }
    );
    return tableObservable;
  }

  /**
   * Converts a query result from the Telicent IA to an
   * array of objects
   * @param SPARQLReturn Query result from Telicent IA
   * @returns Array of parsed data
   */
  private buildTable(SPARQLReturn: SPARQLReturn) {
    const heads = SPARQLReturn.head.vars;
    const data = SPARQLReturn.results.bindings;
    const table: Array<TableRow> = [];

    // build empty table
    for (let row = 0; row < data.length; row++) {
      const rows: TableRow = {};
      for (let head = 0; head < heads.length; head++) {
        const colname: string = heads[head];
        const cellEntry = '';
        rows[colname] = cellEntry;
      }
      table.push(rows);
    }
    // fill table with data
    for (const rowNumber in data) {
      for (const colName in data[rowNumber]) {
        table[rowNumber][colName] = data[rowNumber][colName].value;
      }
    }
    return table;
  }

  /**
   * An object where TOIDS are keys, and values are an array of buildings
   * @param buildings array of buildings data
   * @returns an object with TOID as key, and array of buildings as values
   */
  mapBuildings(buildings: BuildingModel[]) {
    const buildingMap: BuildingMap = {};
    buildings.forEach((row: BuildingModel) => {
      /** add 'none' for buildings with no EPC rating */
      if (row.EPC === undefined) {
        row.EPC = EPCRating.none;
      }
      const toid = row.TOID ? row.TOID : row.ParentTOID;
      if (!toid) {
        return;
      }
      if (toid && buildingMap[toid]) {
        buildingMap[toid].push(row);
      } else {
        buildingMap[toid!] = [row];
      }
    });
    return buildingMap;
  }

  /**
   * Create an object where TOIDS are keys, and values are the building(s)
   * data, and joins SAP Ratings with each building
   * @param buildings array of buildings with EPC data
   * @param sapPoints array of UPRNs and SAP Points
   * @returns an object with TOID as key, and an array of building
   * objects with epc and sap points
   */
  mapEPCBuildings(
    buildings: EPCBuildingResponseModel[],
    sapPoints: SAPPoint[]
  ) {
    const buildingMap: BuildingMap = {};
    buildings.forEach((row: EPCBuildingResponseModel) => {
      const toid = row.TOID ? row.TOID : row.ParentTOID;
      /** if there is no TOID the building cannot be visualised */
      if (!toid) return;
      const sapPoint = sapPoints.find(p => p.UPRN === row.UPRN);
      /** add 'none' for buildings with no EPC rating */
      const epc = row.EPC ? row.EPC : EPCRating.none;
      const yearOfAssessment = row.InspectionDate
        ? new Date(row.InspectionDate).getFullYear().toString()
        : '';
      /** get building parts */
      const parts = this.parseBuildingParts(row);

      const building: BuildingModel = {
        BuildForm: row.BuildForm,
        EPC: epc,
        FullAddress: row.FullAddress,
        InspectionDate: row.InspectionDate,
        PostCode: row.PostCode,
        PropertyType: row.PropertyType,
        UPRN: row.UPRN,
        YearOfAssessment: yearOfAssessment,
        ParentTOID: row.ParentTOID,
        TOID: toid,
        SAPPoints: sapPoint?.SAPPoint ? sapPoint.SAPPoint : undefined,
        FloorConstruction: parts.FloorConstruction,
        FloorInsulation: parts.FloorInsulation,
        RoofConstruction: parts.RoofConstruction,
        RoofInsulationLocation: parts.RoofInsulationLocation,
        RoofInsulationThickness: parts.RoofInsulationThickness,
        WallConstruction: parts.WallConstruction,
        WallInsulation: parts.WallInsulation,
        WindowGlazing: parts.WindowGlazing,
      };
      if (buildingMap[toid]) {
        buildingMap[toid].push(building);
      } else {
        buildingMap[toid!] = [building];
      }
    });
    return buildingMap;
  }

  /**
   * An object where TOIDS are keys, and are is the building details
   * @param buildings array of building data with no EPC ratings
   * @returns an object with TOID as key, and object with an
   * array of building data
   */
  mapNonEPCBuildings(buildings: NoEPCBuildingResponseModel[]) {
    const buildingMap: BuildingMap = {};
    buildings.forEach((responseRow: NoEPCBuildingResponseModel) => {
      const building: BuildingModel = {
        ...responseRow,
        BuildForm: undefined,
        EPC: EPCRating.none,
        FloorConstruction: undefined,
        FloorInsulation: undefined,
        InspectionDate: undefined,
        PropertyType: undefined,
        RoofConstruction: undefined,
        RoofInsulationLocation: undefined,
        RoofInsulationThickness: undefined,
        SAPPoints: undefined,
        WallConstruction: undefined,
        WallInsulation: undefined,
        WindowGlazing: undefined,
        YearOfAssessment: undefined,
      };
      /** if there is no TOID the building cannot be visualised */
      const toid = building.TOID ? building.TOID : building.ParentTOID;
      if (!toid) return;
      if (buildingMap[toid]) {
        buildingMap[toid].push(building as BuildingModel);
      } else {
        buildingMap[toid!] = [building as BuildingModel];
      }
    });
    return buildingMap;
  }

  /**
   * Combine the two building datasets
   * @param epcBuildings
   * @param nonEPCBuildings
   * @returns BuildingMap of all buildings
   */
  combineBuildingData(
    epcBuildings: BuildingMap,
    nonEPCBuildings: BuildingMap,
    flaggedBuildings: BuildingMap
  ) {
    const allBuildings: BuildingMap = { ...epcBuildings };
    Object.keys(nonEPCBuildings).forEach((toid: string) => {
      if (allBuildings[toid]) {
        allBuildings[toid].concat(nonEPCBuildings[toid]);
      } else {
        allBuildings[toid] = nonEPCBuildings[toid];
      }
    });

    /* combine flagged buildings to all buildings */
    Object.keys(flaggedBuildings).forEach(toid => {
      if (allBuildings[toid]) {
        flaggedBuildings[toid].forEach(fb => {
          /* overwrite flagged property on building */
          const index = allBuildings[toid].findIndex(b => b.UPRN === fb.UPRN);
          allBuildings[toid][index].Flagged = fb.Flagged;
        });
      }
    });

    return allBuildings;
  }

  getEPCByUPRN(uprn: string): string {
    const allBuildings = this.buildings();
    const flatBuildings: BuildingModel[] = Object.values(allBuildings!).flat();

    const building = flatBuildings.find(building => building.UPRN === uprn);
    return building!.EPC!;
  }

  getBuildingByUPRN(uprn: string): BuildingModel {
    const allBuildings = this.buildings();
    const flatBuildings: BuildingModel[] = Object.values(allBuildings!).flat();
    const building = flatBuildings.find(building => building.UPRN === uprn);
    return building!;
  }

  private isWallKey(value: string): value is keyof typeof WallConstruction {
    return Object.keys(WallConstruction).includes(
      value as unknown as WallConstruction
    );
  }

  private isWindowKey(value: string): value is keyof typeof WindowGlazing {
    return Object.keys(WindowGlazing).includes(
      value as unknown as WindowGlazing
    );
  }

  private isRoofKey(value: string): value is keyof typeof RoofConstruction {
    return Object.keys(RoofConstruction).includes(
      value as unknown as RoofConstruction
    );
  }

  private isFloorKey(value: string): value is keyof typeof FloorConstruction {
    return Object.keys(FloorConstruction).includes(
      value as unknown as FloorConstruction
    );
  }

  /**
   * Building parts are returned from the IA in the format
   * PartTypes: "CavityWall; DoubleGlazedBefore2002Window; SolidFloor; FlatRoof",
   * InsulationTypes: "NA; NA; NA; AssumedLimitedInsulation",
   * InsulationThickness: "NA; NA; NA; NA",
   * InsulationThicknessLowerBound: "NA; NA; NA; NA"
   *
   * This function:
   * 1. Splits the PartTypes string and for each part identifies if it's a Wall,
   * Window, Roof or Floor.
   * 2. Using the index of the part, it then finds the corresponding insulation type
   * and thicknesses
   * @param row EPCBuildingResponseModel
   * @returns object of parts and insulation types and thicknesses
   */
  private parseBuildingParts(row: EPCBuildingResponseModel) {
    const parts = {
      FloorConstruction: 'NA',
      FloorInsulation: 'NA',
      RoofConstruction: 'NA',
      RoofInsulationLocation: 'NA',
      RoofInsulationThickness: 'NA',
      WallConstruction: 'NA',
      WallInsulation: 'NA',
      WindowGlazing: 'NA',
    };

    const partTypes = row.PartTypes.replaceAll(' ', '').split(';');
    const insulationTypes = row.InsulationTypes.replaceAll(' ', '').split(';');
    const insulationThickness = row.InsulationThickness.replaceAll(
      ' ',
      ''
    ).split(';');
    const insulationThicknessLowerBounds =
      row.InsulationThicknessLowerBound.replaceAll(' ', '').split(';');

    partTypes.forEach((part, i) => {
      if (this.isWallKey(part)) {
        parts['WallConstruction'] = part;
        parts['WallInsulation'] = insulationTypes[i];
      } else if (this.isFloorKey(part)) {
        parts['FloorConstruction'] = part;
        parts['FloorInsulation'] = insulationTypes[i];
      } else if (this.isRoofKey(part)) {
        parts['RoofConstruction'] = part;
        parts['RoofInsulationLocation'] = insulationTypes[i];
        /** check thickness types */
        let roofInsulationThickness = 'NA';
        const thickness = insulationThickness[i];
        const thicknessLB = insulationThicknessLowerBounds[i];
        if (thickness !== 'NA' && thicknessLB === 'NA') {
          roofInsulationThickness = `${thickness.split('.')[0]}mm`;
        } else if (thickness === 'NA' && thicknessLB !== 'NA') {
          roofInsulationThickness = `${thicknessLB.split('.')[0]}+mm`;
        }
        parts['RoofInsulationThickness'] = roofInsulationThickness;
      } else if (this.isWindowKey(part)) {
        parts['WindowGlazing'] = part;
      }
    });
    return parts;
  }

  public flagToInvestigate(
    building: BuildingModel
  ): Observable<NonNullable<BuildingModel['Flagged']>> {
    return this.http
      .post<NonNullable<BuildingModel['Flagged']>>(
        `${this.writeBackEndpoint}/flag-to-investigate`,
        {
          uri: `http://nationaldigitaltwin.gov.uk/data#building_${building.UPRN}`,
        },
        { withCredentials: true }
      )
      .pipe(
        tap(flagUri => {
          const toid = building.TOID ? building.TOID : building.ParentTOID;
          if (!toid) throw new Error(`Building ${building.UPRN} has no TOID`);
          building.Flagged = flagUri;
          this.buildingsFlagged.update(b => ({
            ...b,
            [toid]: b[toid] ? [...b[toid], building] : [building],
          }));
        })
      );
  }

  public invalidateFlag(
    building: BuildingModel,
    reason: InvalidateFlagReason
  ): Observable<NonNullable<BuildingModel['Flagged']>> {
    /* If building has no flag, throw error */
    if (building.Flagged === undefined)
      throw new Error(`Building ${building.UPRN} has no flag`);

    /* convert reason string to enum key */
    const keys = Object.keys(InvalidateFlagReason) as Array<
      keyof typeof InvalidateFlagReason
    >;
    const key = keys.find(k => InvalidateFlagReason[k] === reason);
    if (!key) throw new Error(`Invalid reason: ${reason}`);

    return this.http
      .post<NonNullable<BuildingModel['Flagged']>>(
        `${this.writeBackEndpoint}/invalidate-flag`,
        {
          flatUri: building.Flagged,
          assessmentTypeOverride: `ndt_ont:${key}`,
        },
        { withCredentials: true }
      )
      .pipe(
        tap(() => {
          const toid = building.TOID ? building.TOID : building.ParentTOID;
          if (!toid) throw new Error(`Building ${building.UPRN} has no TOID`);
          /* set flagged property to undefined */
          building.Flagged = undefined;
          this.buildingsFlagged.update(b => {
            /* remove building from flagged buildings */
            const index = b[toid].findIndex(b => b.UPRN === building.UPRN);
            b[toid].splice(index, 1);
            /* add building to buildings */
            b[toid].push(building);
            return { ...b };
          });
        })
      );
  }
}<|MERGE_RESOLUTION|>--- conflicted
+++ resolved
@@ -1,22 +1,14 @@
 import { Injectable, computed, inject, signal } from '@angular/core';
 import { HttpClient } from '@angular/common/http';
-<<<<<<< HEAD
-import { Observable, Subscriber, forkJoin, map } from 'rxjs';
-import { toSignal } from '@angular/core/rxjs-interop';
-=======
 import {
   Observable,
   Subscriber,
-  catchError,
   combineLatest,
-  filter,
+  forkJoin,
   map,
-  of,
-  switchMap,
   tap,
 } from 'rxjs';
 import { toObservable, toSignal } from '@angular/core/rxjs-interop';
->>>>>>> fca5653e
 
 import { SEARCH_ENDPOINT } from '@core/tokens/search-endpoint.token';
 import { WRITE_BACK_ENDPOINT } from '@core/tokens/write-back-endpoint.token';
@@ -36,13 +28,13 @@
   WallConstruction,
   WindowGlazing,
 } from '@core/enums';
+import { InvalidateFlagReason } from '@core/enums/invalidate-flag-reason';
 import {
   EPCBuildingResponseModel,
   NoEPCBuildingResponseModel,
 } from '@core/models/building-response.model';
 
 import { MockHttpClient } from '@core/services/mock-http-client.service';
-import { InvalidateFlagReason } from '@core/enums/invalidate-flag-reason';
 
 @Injectable({
   providedIn: 'root',
@@ -60,7 +52,10 @@
   // multiple buildings
   buildingsSelection = signal<BuildingModel[][] | undefined>(undefined);
 
-<<<<<<< HEAD
+  /** Building objects with a flagged uri */
+  readonly buildingsFlagged = signal<BuildingMap>({});
+  readonly buildingsFlagged$ = toObservable(this.buildingsFlagged);
+
   sapPoints$ = this.selectTable(this.queries.getSAPPoints());
 
   buildingsEPC$ = forkJoin([
@@ -72,31 +67,20 @@
         epc as unknown as EPCBuildingResponseModel[],
         points as unknown as SAPPoint[]
       )
-=======
-  /** Building objects with a flagged uri */
-  readonly buildingsFlagged = signal<BuildingMap>({});
-  readonly buildingsFlagged$ = toObservable(this.buildingsFlagged);
-
-  buildingsEPC$ = this.selectTable(this.queries.getEPCData()).pipe(
-    map(epc =>
-      this.mapEPCBuildings(epc as unknown as EPCBuildingResponseModel[])
->>>>>>> fca5653e
     )
   );
+
   buildingsNoEPC$ = this.selectTable(this.queries.getNoEPCData()).pipe(
     map(noEPC =>
       this.mapNonEPCBuildings(noEPC as unknown as NoEPCBuildingResponseModel[])
     )
   );
 
-<<<<<<< HEAD
   /**
    * Get all building data
    * @returns Observable<BuildingMap>
    */
-  allData$ = forkJoin([this.buildingsNoEPC$, this.buildingsEPC$]).pipe(
-    map(([noEPC, epc]) => this.combineBuildingData(epc, noEPC))
-=======
+
   allData$ = combineLatest([
     this.buildingsEPC$,
     this.buildingsNoEPC$,
@@ -105,7 +89,6 @@
     map(([epc, noEPC, flagged]) =>
       this.combineBuildingData(epc, noEPC, flagged)
     )
->>>>>>> fca5653e
   );
 
   private buildingResults = toSignal(this.allData$, {
