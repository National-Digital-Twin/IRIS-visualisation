import { Injectable, computed, inject, signal } from '@angular/core';
import { HttpClient } from '@angular/common/http';
import {
  Observable,
  Subscriber,
  combineLatest,
  forkJoin,
  map,
  tap,
} from 'rxjs';
import { toObservable, toSignal } from '@angular/core/rxjs-interop';

import { SEARCH_ENDPOINT } from '@core/tokens/search-endpoint.token';
import { WRITE_BACK_ENDPOINT } from '@core/tokens/write-back-endpoint.token';
import { SPARQLReturn, TableRow } from '@core/models/rdf-data.model';
import { BuildingMap, BuildingModel } from '@core/models/building.model';

import { Queries } from './Queries';

import {
  EPCRating,
  FloorConstruction,
  RoofConstruction,
  WallConstruction,
  WindowGlazing,
} from '@core/enums';
import { InvalidateFlagReason } from '@core/enums/invalidate-flag-reason';
import {
  EPCBuildingResponseModel,
  NoEPCBuildingResponseModel,
<<<<<<< HEAD
} from '@core/types/building-response';
import { FlagMap, FlagResponse } from '@core/types/flag-response';
import { SAPPointMap, SAPPoint } from '@core/types/sap-point';
=======
} from '@core/models/building-response.model';
import { FlagHistory } from '@core/types/flag-history';
>>>>>>> 98df96fc

@Injectable({
  providedIn: 'root',
})
export class DataService {
  private readonly http: HttpClient = inject(HttpClient);
  private readonly searchEndpoint: string = inject(SEARCH_ENDPOINT);
  private readonly writeBackEndpoint = inject(WRITE_BACK_ENDPOINT);

  private queries = new Queries();

  // single uprn
  selectedUPRN = signal<string | undefined>(undefined);
  selectedBuilding = signal<BuildingModel | undefined>(undefined);
  // multiple buildings
  buildingsSelection = signal<BuildingModel[][] | undefined>(undefined);

  /** Building objects with a flagged uri */
  readonly buildingsFlagged = signal<FlagMap>({});
  readonly buildingsFlagged$ = toObservable(this.buildingsFlagged);

  sapPoints$ = this.selectTable(this.queries.getSAPPoints()).pipe(
    map(points => this.mapSAPPointsToToids(points as unknown as SAPPoint[]))
  );
  /** load all flags */
  flags$ = this.selectTable(this.queries.getAllFlaggedBuildings()).pipe(
    map(res => {
      const currentFlags = this.getCurrentFlags(
        res as unknown as FlagResponse[]
      );
      const flagMap = this.mapFlagsToToids(currentFlags);
      return flagMap;
    })
  );

  buildingsEPC$ = forkJoin([
    this.flags$,
    this.sapPoints$,
    this.selectTable(this.queries.getEPCData()),
  ]).pipe(
    map(([flagMap, points, epc]) => {
      /** set flags */
      this.buildingsFlagged.set(flagMap);
      return this.mapEPCBuildings(
        epc as unknown as EPCBuildingResponseModel[],
        points
      );
    })
  );

  buildingsNoEPC$ = this.selectTable(this.queries.getNoEPCData()).pipe(
    map(noEPC =>
      this.mapNonEPCBuildings(noEPC as unknown as NoEPCBuildingResponseModel[])
    )
  );

  /**
   * Get all building data
   * @returns Observable<BuildingMap>
   */

  allData$ = combineLatest([
    this.buildingsEPC$,
    this.buildingsNoEPC$,
    this.buildingsFlagged$,
  ]).pipe(
    map(([epc, noEPC, flagged]) => {
      return this.combineBuildingData(epc, noEPC, flagged);
    })
  );

  private buildingResults = toSignal(this.allData$, {
    initialValue: undefined,
  });
  buildings = computed(() => this.buildingResults());

  setSelectedUPRN(uprn: string | undefined) {
    this.selectedUPRN.set(uprn);
  }

  /**
   * Set individual building
   * @param building individual building
   */
  setSelectedBuilding(building: BuildingModel | undefined) {
    this.selectedBuilding.set(building ? building : undefined);
  }

  /**
   * Set multiple buildings
   * @param building buildings
   */
  setSelectedBuildings(buildings: BuildingModel[][] | undefined) {
    this.buildingsSelection.set(buildings ? buildings : undefined);
  }

  /**
   * Query Telicent IA
   * @param query SPARQL query
   * @returns observable of parsed data
   */
  selectTable(query: string) {
    let newTable: Array<TableRow>;
    const uri = encodeURIComponent(query);
    const httpOptions = {
      withCredentials: true,
    };

    const tableObservable = new Observable(
      (observer: Subscriber<TableRow[]>) => {
        this.http
          .get<SPARQLReturn>(`${this.searchEndpoint}?query=${uri}`, httpOptions)
          .subscribe((data: SPARQLReturn) => {
            newTable = this.buildTable(data);
            observer.next(newTable);
            observer.complete();
          });
      }
    );
    return tableObservable;
  }

  /**
   * Converts a query result from the Telicent IA to an
   * array of objects
   * @param SPARQLReturn Query result from Telicent IA
   * @returns Array of parsed data
   */
  private buildTable(SPARQLReturn: SPARQLReturn) {
    const heads = SPARQLReturn.head.vars;
    const data = SPARQLReturn.results.bindings;
    const table: Array<TableRow> = [];

    // build empty table
    for (let row = 0; row < data.length; row++) {
      const rows: TableRow = {};
      for (let head = 0; head < heads.length; head++) {
        const colname: string = heads[head];
        const cellEntry = '';
        rows[colname] = cellEntry;
      }
      table.push(rows);
    }
    // fill table with data
    for (const rowNumber in data) {
      for (const colName in data[rowNumber]) {
        table[rowNumber][colName] = data[rowNumber][colName].value;
      }
    }
    return table;
  }

  /**
   * An object where TOIDS are keys, and values are an array of buildings
   * @param buildings array of buildings data
   * @returns an object with TOID as key, and array of buildings as values
   */
  mapBuildings(buildings: BuildingModel[]) {
    const buildingMap: BuildingMap = {};
    buildings.forEach((row: BuildingModel) => {
      /** add 'none' for buildings with no EPC rating */
      if (row.EPC === undefined) {
        row.EPC = EPCRating.none;
      }
      const toid = row.TOID ? row.TOID : row.ParentTOID;
      if (!toid) {
        return;
      }
      if (toid && buildingMap[toid]) {
        buildingMap[toid].push(row);
      } else {
        buildingMap[toid!] = [row];
      }
    });
    return buildingMap;
  }

  /**
   * Create an object where TOIDS are keys, and values are the building(s)
   * data, and joins SAP Ratings with each building
   * @param buildings array of buildings with EPC data
   * @param sapPoints array of UPRNs and SAP Points
   * @returns an object with TOID as key, and an array of building
   * objects with epc and sap points
   */
  mapEPCBuildings(
    buildings: EPCBuildingResponseModel[],
    sapPoints: SAPPointMap
  ) {
    const buildingMap: BuildingMap = {};
    buildings.forEach((row: EPCBuildingResponseModel) => {
      const toid = row.TOID ? row.TOID : row.ParentTOID;
      /** if there is no TOID the building cannot be visualised */
      if (!toid) return;
      const sapPoint = sapPoints[toid].find(p => p.UPRN === row.UPRN);
      /** add 'none' for buildings with no EPC rating */
      const epc = row.EPC ? row.EPC : EPCRating.none;
      const yearOfAssessment = row.InspectionDate
        ? new Date(row.InspectionDate).getFullYear().toString()
        : '';
      /** get building parts */
      const parts = this.parseBuildingParts(row);

      const building: BuildingModel = {
        BuildForm: row.BuildForm,
        EPC: epc,
        FullAddress: row.FullAddress,
        InspectionDate: row.InspectionDate,
        PostCode: row.PostCode,
        PropertyType: row.PropertyType,
        UPRN: row.UPRN,
        YearOfAssessment: yearOfAssessment,
        ParentTOID: row.ParentTOID,
        TOID: toid,
        Flagged: undefined,
        SAPPoints: sapPoint?.SAPPoint ? sapPoint.SAPPoint : undefined,
        FloorConstruction: parts.FloorConstruction,
        FloorInsulation: parts.FloorInsulation,
        RoofConstruction: parts.RoofConstruction,
        RoofInsulationLocation: parts.RoofInsulationLocation,
        RoofInsulationThickness: parts.RoofInsulationThickness,
        WallConstruction: parts.WallConstruction,
        WallInsulation: parts.WallInsulation,
        WindowGlazing: parts.WindowGlazing,
      };
      if (buildingMap[toid]) {
        buildingMap[toid].push(building);
      } else {
        buildingMap[toid!] = [building];
      }
    });
    return buildingMap;
  }

  /**
   * An object where TOIDS are keys, and are is the building details
   * @param buildings array of building data with no EPC ratings
   * @returns an object with TOID as key, and object with an
   * array of building data
   */
  mapNonEPCBuildings(buildings: NoEPCBuildingResponseModel[]) {
    const buildingMap: BuildingMap = {};
    buildings.forEach((responseRow: NoEPCBuildingResponseModel) => {
      const building: BuildingModel = {
        ...responseRow,
        BuildForm: undefined,
        EPC: EPCRating.none,
        FloorConstruction: undefined,
        FloorInsulation: undefined,
        InspectionDate: undefined,
        PropertyType: undefined,
        RoofConstruction: undefined,
        RoofInsulationLocation: undefined,
        RoofInsulationThickness: undefined,
        SAPPoints: undefined,
        WallConstruction: undefined,
        WallInsulation: undefined,
        WindowGlazing: undefined,
        YearOfAssessment: undefined,
      };
      /** if there is no TOID the building cannot be visualised */
      const toid = building.TOID ? building.TOID : building.ParentTOID;
      if (!toid) return;
      if (buildingMap[toid]) {
        buildingMap[toid].push(building as BuildingModel);
      } else {
        buildingMap[toid!] = [building as BuildingModel];
      }
    });
    return buildingMap;
  }

  /**
   * Combine the two building datasets
   * @param epcBuildings
   * @param nonEPCBuildings
   * @returns BuildingMap of all buildings
   */
  combineBuildingData(
    epcBuildings: BuildingMap,
    nonEPCBuildings: BuildingMap,
    flaggedBuildings: FlagMap
  ) {
    const allBuildings: BuildingMap = { ...epcBuildings };
    Object.keys(nonEPCBuildings).forEach((toid: string) => {
      if (allBuildings[toid]) {
        allBuildings[toid].concat(nonEPCBuildings[toid]);
      } else {
        allBuildings[toid] = nonEPCBuildings[toid];
      }
    });

    /* combine flagged buildings to all buildings */
    Object.keys(flaggedBuildings).forEach(toid => {
      if (allBuildings[toid]) {
        flaggedBuildings[toid].forEach(fb => {
          /* overwrite flagged property on building */
          const index = allBuildings[toid].findIndex(b => b.UPRN === fb.UPRN);
          allBuildings[toid][index].Flagged = fb.Flagged;
        });
      }
    });

    return allBuildings;
  }

  /**
   * Return flag history for an individual building
   * @param query Query string to request data from IA
   * @returns
   */
  getBuildingFlagHistory(uprn: string) {
    return this.selectTable(
      this.queries.getFlagHistory(uprn)
    ) as unknown as Observable<FlagHistory[]>;
  }

  getEPCByUPRN(uprn: string): string {
    const allBuildings = this.buildings();
    const flatBuildings: BuildingModel[] = Object.values(allBuildings!).flat();

    const building = flatBuildings.find(building => building.UPRN === uprn);
    return building!.EPC!;
  }

  getBuildingByUPRN(uprn: string): BuildingModel {
    const allBuildings = this.buildings();
    const flatBuildings: BuildingModel[] = Object.values(allBuildings!).flat();
    const building = flatBuildings.find(building => building.UPRN === uprn);
    return building!;
  }

  private isWallKey(value: string): value is keyof typeof WallConstruction {
    return Object.keys(WallConstruction).includes(
      value as unknown as WallConstruction
    );
  }

  private isWindowKey(value: string): value is keyof typeof WindowGlazing {
    return Object.keys(WindowGlazing).includes(
      value as unknown as WindowGlazing
    );
  }

  private isRoofKey(value: string): value is keyof typeof RoofConstruction {
    return Object.keys(RoofConstruction).includes(
      value as unknown as RoofConstruction
    );
  }

  private isFloorKey(value: string): value is keyof typeof FloorConstruction {
    return Object.keys(FloorConstruction).includes(
      value as unknown as FloorConstruction
    );
  }

  /**
   * Building parts are returned from the IA in the format
   * PartTypes: "CavityWall; DoubleGlazedBefore2002Window; SolidFloor; FlatRoof",
   * InsulationTypes: "NA; NA; NA; AssumedLimitedInsulation",
   * InsulationThickness: "NA; NA; NA; NA",
   * InsulationThicknessLowerBound: "NA; NA; NA; NA"
   *
   * This function:
   * 1. Splits the PartTypes string and for each part identifies if it's a Wall,
   * Window, Roof or Floor.
   * 2. Using the index of the part, it then finds the corresponding insulation type
   * and thicknesses
   * @param row EPCBuildingResponseModel
   * @returns object of parts and insulation types and thicknesses
   */
  private parseBuildingParts(row: EPCBuildingResponseModel) {
    const parts = {
      FloorConstruction: 'NA',
      FloorInsulation: 'NA',
      RoofConstruction: 'NA',
      RoofInsulationLocation: 'NA',
      RoofInsulationThickness: 'NA',
      WallConstruction: 'NA',
      WallInsulation: 'NA',
      WindowGlazing: 'NA',
    };

    const partTypes = row.PartTypes.replaceAll(' ', '').split(';');
    const insulationTypes = row.InsulationTypes.replaceAll(' ', '').split(';');
    const insulationThickness = row.InsulationThickness.replaceAll(
      ' ',
      ''
    ).split(';');
    const insulationThicknessLowerBounds =
      row.InsulationThicknessLowerBound.replaceAll(' ', '').split(';');

    partTypes.forEach((part, i) => {
      if (this.isWallKey(part)) {
        parts['WallConstruction'] = part;
        parts['WallInsulation'] = insulationTypes[i];
      } else if (this.isFloorKey(part)) {
        parts['FloorConstruction'] = part;
        parts['FloorInsulation'] = insulationTypes[i];
      } else if (this.isRoofKey(part)) {
        parts['RoofConstruction'] = part;
        parts['RoofInsulationLocation'] = insulationTypes[i];
        /** check thickness types */
        let roofInsulationThickness = 'NA';
        const thickness = insulationThickness[i];
        const thicknessLB = insulationThicknessLowerBounds[i];
        if (thickness !== 'NA' && thicknessLB === 'NA') {
          roofInsulationThickness = `${thickness.split('.')[0]}mm`;
        } else if (thickness === 'NA' && thicknessLB !== 'NA') {
          roofInsulationThickness = `${thicknessLB.split('.')[0]}+mm`;
        }
        parts['RoofInsulationThickness'] = roofInsulationThickness;
      } else if (this.isWindowKey(part)) {
        parts['WindowGlazing'] = part;
      }
    });
    return parts;
  }

  public flagToInvestigate(
    building: BuildingModel
  ): Observable<NonNullable<BuildingModel['Flagged']>> {
    return this.http
      .post<NonNullable<BuildingModel['Flagged']>>(
        `${this.writeBackEndpoint}/flag-to-investigate`,
        {
          uri: `http://nationaldigitaltwin.gov.uk/data#building_${building.UPRN}`,
        },
        { withCredentials: true }
      )
      .pipe(
        tap(flagUri => {
          const toid = building.TOID ? building.TOID : building.ParentTOID;
          if (!toid) throw new Error(`Building ${building.UPRN} has no TOID`);
          building.Flagged = flagUri;
          const flag: FlagResponse = {
            UPRN: building.UPRN,
            TOID: building.TOID,
            ParentTOID: building.ParentTOID,
            Flagged: flagUri,
            FlagDate: new Date().toISOString() as string,
          };
          this.buildingsFlagged.update(f => ({
            ...f,
            [toid]: f[toid] ? [...f[toid], flag] : [flag],
          }));
        })
      );
  }

  public invalidateFlag(
    building: BuildingModel,
    reason: InvalidateFlagReason
  ): Observable<NonNullable<BuildingModel['Flagged']>> {
    /* If building has no flag, throw error */
    if (building.Flagged === undefined)
      throw new Error(`Building ${building.UPRN} has no flag`);

    /* convert reason string to enum key */
    const keys = Object.keys(InvalidateFlagReason) as Array<
      keyof typeof InvalidateFlagReason
    >;
    const key = keys.find(k => InvalidateFlagReason[k] === reason);
    if (!key) throw new Error(`Invalid reason: ${reason}`);

    return this.http
      .post<NonNullable<BuildingModel['Flagged']>>(
        `${this.writeBackEndpoint}/invalidate-flag`,
        {
          flagUri: building.Flagged,
          assessmentTypeOverride: `ndt_ont:${key}`,
        },
        { withCredentials: true }
      )
      .pipe(
        tap(() => {
          const toid = building.TOID ? building.TOID : building.ParentTOID;
          if (!toid) throw new Error(`Building ${building.UPRN} has no TOID`);
          /* set flagged property to undefined */
          building.Flagged = undefined;
          this.buildingsFlagged.update(b => {
            /* remove building from flagged buildings */
            const index = b[toid].findIndex(b => b.UPRN === building.UPRN);
            b[toid].splice(index, 1);
            return { ...b };
          });
        })
      );
  }

  /**
   * Takes an array of flags and returns an array
   * of the most current unique flags
   * @param flags
   * @returns current flags
   */
  private getCurrentFlags(flags: FlagResponse[]) {
    const result = Object.values(
      flags.reduce(
        (
          acc: { [key: string]: FlagResponse },
          { UPRN, FlagDate, Flagged, ParentTOID, TOID }
        ) => {
          if (
            !acc[UPRN] ||
            Date.parse(acc[UPRN].FlagDate) < Date.parse(FlagDate)
          )
            acc[UPRN] = { UPRN, FlagDate, Flagged, ParentTOID, TOID };
          return acc;
        },
        {}
      )
    );
    return result;
  }

  private mapFlagsToToids(flags: FlagResponse[]): FlagMap {
    const flagMap: FlagMap = {};
    flags.forEach(flag => {
      const toid = flag.TOID ? flag.TOID : flag.ParentTOID;
      if (!toid) throw new Error(`Flag ${flag.UPRN} has no TOID`);
      if (flagMap[toid]) {
        flagMap[toid].push(flag);
      } else {
        flagMap[toid] = [flag];
      }
    });
    return flagMap;
  }

  private mapSAPPointsToToids(data: SAPPoint[]): SAPPointMap {
    const map: SAPPointMap = {};
    data.forEach(d => {
      const toid = d.TOID ? d.TOID : d.ParentTOID;
      if (!toid) return;
      if (map[toid]) {
        map[toid].push(d);
      } else {
        map[toid] = [d];
      }
    });
    return map;
  }
}<|MERGE_RESOLUTION|>--- conflicted
+++ resolved
@@ -28,14 +28,10 @@
 import {
   EPCBuildingResponseModel,
   NoEPCBuildingResponseModel,
-<<<<<<< HEAD
 } from '@core/types/building-response';
 import { FlagMap, FlagResponse } from '@core/types/flag-response';
 import { SAPPointMap, SAPPoint } from '@core/types/sap-point';
-=======
-} from '@core/models/building-response.model';
 import { FlagHistory } from '@core/types/flag-history';
->>>>>>> 98df96fc
 
 @Injectable({
   providedIn: 'root',
