--- conflicted
+++ resolved
@@ -363,40 +363,6 @@
 
             if (!toid) return;
 
-<<<<<<< HEAD
-            /** add 'none' for buildings with no EPC rating */
-            const epc = row.EPC ? row.EPC : EPCRating.none;
-            const yearOfAssessment = row.InspectionDate ? new Date(row.InspectionDate).getFullYear().toString() : '';
-            /** get building parts */
-            const parts = this.parseBuildingParts(row);
-
-            const building: BuildingModel = {
-                UPRN: row.UPRN,
-                TOID: toid,
-                ParentTOID: row.ParentTOID,
-                FullAddress: row.FullAddress,
-                PostCode: row.PostCode,
-                PropertyType: row.PropertyType,
-                BuildForm: row.BuildForm,
-                FuelType: row.FuelType,
-                InspectionDate: row.InspectionDate,
-                YearOfAssessment: yearOfAssessment,
-                EPC: epc,
-                SAPPoints: sapPoint.SAPPoint,
-                FloorConstruction: parts.FloorConstruction,
-                FloorInsulation: parts.FloorInsulation,
-                RoofConstruction: parts.RoofConstruction,
-                RoofInsulationLocation: parts.RoofInsulationLocation,
-                RoofInsulationThickness: parts.RoofInsulationThickness,
-                WallConstruction: parts.WallConstruction,
-                WallInsulation: parts.WallInsulation,
-                WindowGlazing: parts.WindowGlazing,
-                Flagged: undefined,
-                latitude: sapPoint.latitude,
-                longitude: sapPoint.longitude,
-            };
-=======
->>>>>>> 96ad5d91
             if (buildingMap[toid]) {
                 buildingMap[toid].push(building);
             } else {
