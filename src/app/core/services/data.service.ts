import { HttpClient, HttpParams } from '@angular/common/http';
import { Injectable, computed, inject, signal } from '@angular/core';
import { toObservable } from '@angular/core/rxjs-interop';
import { EPCRating, FloorConstruction, RoofConstruction, WallConstruction, WindowGlazing } from '@core/enums';
import { InvalidateFlagReason } from '@core/enums/invalidate-flag-reason';
import { BuildingMap, BuildingModel, BuildingParts } from '@core/models/building.model';
import { MapLayerConfig } from '@core/models/map-layer-config.model';
<<<<<<< HEAD
import { MinimalBuildingData, MinimalBuildingMap } from '@core/models/minimal-building-data.model';
import { RUNTIME_CONFIGURATION } from '@core/tokens/runtime-configuration.token';
import { WRITE_BACK_ENDPOINT } from '@core/tokens/write-back-endpoint.token';
import { EPCBuildingResponseModel } from '@core/types/building-response';
=======
import { SPARQLReturn, TableRow } from '@core/models/rdf-data.model';
import { BACKEND_API_ENDPOINT } from '@core/tokens/backend-endpoint.token';
import { EPC_DATA_FILE_NAME, NON_EPC_DATA_FILE_NAME, SAP_DATA_FILE_NAME } from '@core/tokens/cache.token';
import { RUNTIME_CONFIGURATION } from '@core/tokens/runtime-configuration.token';
import { SEARCH_ENDPOINT } from '@core/tokens/search-endpoint.token';
import { EPCBuildingResponseModel, NoEPCBuildingResponseModel } from '@core/types/building-response';
>>>>>>> 0a58bce7
import { FlagHistory } from '@core/types/flag-history';
import { FlagMap, FlagResponse } from '@core/types/flag-response';
import { FeatureCollection, GeoJsonProperties, Geometry } from 'geojson';
import { EMPTY, Observable, catchError, first, forkJoin, map, of, switchMap, tap } from 'rxjs';

type Loading<T> = T | 'loading';

@Injectable({ providedIn: 'root' })
export class DataService {
    readonly #http: HttpClient = inject(HttpClient);
<<<<<<< HEAD
    readonly #writeBackEndpoint = inject(WRITE_BACK_ENDPOINT);
=======
    readonly #searchEndpoint: string = inject(SEARCH_ENDPOINT);
    readonly #backendApiEndpoint = inject(BACKEND_API_ENDPOINT);
>>>>>>> 0a58bce7
    readonly #runtimeConfig = inject(RUNTIME_CONFIGURATION);

    public viewportBuildingsLoading = signal<boolean>(false);
    public minimalBuildings = signal<MinimalBuildingMap>({});

    public activeFlag = signal<Loading<FlagHistory> | undefined>(undefined);
    public buildingsSelection = signal<BuildingModel[][] | undefined>(undefined);
    public contextData$ = this.loadContextData();
    public flagHistory = signal<Loading<FlagHistory[]>>([]);

    public loading = computed(() => {
        // Loading is either the initial loading state or based on viewport building loading
        return this.viewportBuildingsLoading();
    });

    public selectedBuilding = signal<BuildingModel | undefined>(undefined);
    public selectedUPRN = signal<string | undefined>(undefined);

    private readonly buildingsFlagged = signal<FlagMap>({});
    private readonly buildingsFlagged$ = toObservable(this.buildingsFlagged);

    private _detailedBuildingsCache = new Map<string, BuildingModel>();

    private readonly flags$ = this.#http.get<FlagResponse[]>('/api/flagged-buildings', { withCredentials: true }).pipe(
        map((flags: FlagResponse[]) => this.getCurrentFlags(flags)),
        map((currentFlags) => this.mapFlagsToToids(currentFlags)),
    );

    constructor() {
        this.initialise();
    }

    public buildings = computed(() => {
        // Convert minimalBuildings to BuildingMap format
        const minimalBuildingsMap = this.minimalBuildings();

        const buildingMap: BuildingMap = {};

        Object.entries(minimalBuildingsMap).forEach(([toid, buildings]) => {
            buildingMap[toid] = buildings.map(minimalBuilding => {
                // Convert MinimalBuildingData to BuildingModel with minimal data
                return {
                UPRN: minimalBuilding.UPRN,
                TOID: minimalBuilding.TOID,
                ParentTOID: minimalBuilding.ParentTOID,
                FullAddress: minimalBuilding.fullAddress,
                EPC: minimalBuilding.EPC, 
                latitude: minimalBuilding.latitude,
                longitude: minimalBuilding.longitude,
                StructureUnitType: minimalBuilding.StructureUnitType,
                // Set other fields to undefined until detailed data is loaded
                PostCode: undefined,
                BuiltForm: undefined,
                LodgementDate: undefined,
                YearOfAssessment: undefined,
                SAPPoints: undefined,
                FloorConstruction: undefined,
                FloorInsulation: undefined,
                RoofConstruction: undefined,
                RoofInsulationLocation: undefined,
                RoofInsulationThickness: undefined,
                WallConstruction: undefined,
                WallInsulation: undefined,
                WindowGlazing: undefined,
                Flagged: undefined
                } as BuildingModel;
            });
        });

        // Apply flags if available
        this.applyFlagsToBuildings(buildingMap);

        return buildingMap;
    });

    /**
     * Apply flags to building data
     */
    private applyFlagsToBuildings(buildingMap: BuildingMap): void {
        const flaggedBuildings = this.buildingsFlagged();
        
        Object.entries(flaggedBuildings).forEach(([toid, flaggedList]) => {
            if (buildingMap[toid]) {
                flaggedList.forEach(({ UPRN, Flagged }) => {
                    const building = buildingMap[toid].find((b) => b.UPRN === UPRN);
                    if (building) {
                        building.Flagged = Flagged;
                    }
                });
            }
        });
    }

    public setSelectedUPRN(uprn?: string): void {
        this.selectedUPRN.set(uprn);
    }

    /**
     * Initialise the data service
     */
    public initialise(): void {
        this.loadFlags().subscribe();
    }

    /**
     * Load flags separately
     */
    private loadFlags(): Observable<void> {
        return this.#http.get<FlagResponse[]>('/api/flagged-buildings', { withCredentials: true }).pipe(
          map((flags: FlagResponse[]) => this.getCurrentFlags(flags)),
          map((currentFlags) => this.mapFlagsToToids(currentFlags)),
          tap(flagMap => {
            this.buildingsFlagged.set(flagMap);
            // Update viewport loading signal
            this.viewportBuildingsLoading.set(false);
          }),
          map(() => void 0)
        );
    }

    /**
     * Return flag history for an individual building
     * @param query Query string to request data from IA
     * @returns
     */
    private getBuildingFlagHistory(uprn: string): Observable<FlagHistory[]> {
        return this.#http.get<FlagHistory[]>(`/api/buildings/${uprn}/flag-history`, { withCredentials: true });
    }

    /** get the flag history for selected building and update the signals */
    public updateFlagHistory(uprn: BuildingModel['UPRN']): Observable<FlagHistory[]> {
        this.flagHistory.set('loading');
        this.activeFlag.set('loading');
        return this.getBuildingFlagHistory(uprn).pipe(
            first(),
            tap((flagHistory) => {
                const flags = flagHistory.filter((f) => f.Flagged && f.AssessmentReason);
                this.flagHistory.set(flags);
                const flag = flagHistory.find((f) => f.Flagged && !f.AssessmentReason);
                this.activeFlag.set(flag);
            }),
        );
    }

    /**
     * Set individual building and load detailed data if not already available
     * @param building individual building
     */
    public setSelectedBuilding(building?: BuildingModel): void {
        if (!building) {
            this.selectedBuilding.set(undefined);
            return;
        }

        this.selectedBuilding.set(building);

        const hasDetailedData = building.StructureUnitType !== undefined && 
                                building.BuiltForm !== undefined;

        if (!hasDetailedData && building.UPRN) {
            this.loadBuildingDetails(building.UPRN).pipe(
            first()
            ).subscribe({
            next: (detailedBuilding) => {
                // Update the selected building with detailed data
                this.selectedBuilding.set(detailedBuilding);
            },
            error: (error) => {
                console.error(`Failed to load details for building ${building.UPRN}:`, error);
            }
            });
        }
    }

    /**
     * Set multiple buildings
     * @param building buildings
     */
    public setSelectedBuildings(buildings?: BuildingModel[][]): void {
        this.buildingsSelection.set(buildings);
    }

    /**
     * Loads all spatial context data
     * @returns FeatureCollection[] Array of geojson
     */
    private loadContextData(): Observable<FeatureCollection[]> {
        const requests = this.#runtimeConfig.contextLayers.map((mapLayerConfig: MapLayerConfig) =>
            this.#http.get<FeatureCollection>(`assets/data/${mapLayerConfig.filename}`),
        );
        return forkJoin(requests).pipe(map((data: FeatureCollection[]) => data));
    }

    /**
     * An object where TOIDS are keys, and values are an array of buildings
     * @param buildings array of buildings data
     * @returns an object with TOID as key, and array of buildings as values
     */
    public mapBuildings(buildings: BuildingModel[]): BuildingMap {
        const buildingMap: BuildingMap = {};
        buildings.forEach((row: BuildingModel) => {
            /** add 'none' for buildings with no EPC rating */
            row.EPC ??= EPCRating.none;
            const toid = row.TOID ?? row.ParentTOID;
            if (!toid) {
                return;
            }
            if (toid && buildingMap[toid]) {
                buildingMap[toid].push(row);
            } else {
                buildingMap[toid] = [row];
            }
        });
        return buildingMap;
    }

    /**
     * Query buildings within the current viewport
     * @param viewport The current map viewport bounds
     * @param page Page number for pagination
     * @param pageSize Number of results per page
     * @returns Observable of minimal building data
     */
    public queryBuildingsInViewport(
        viewport: { minLat: number, maxLat: number, minLng: number, maxLng: number },
    ): Observable<MinimalBuildingData[]> {

        const params = new HttpParams()
            .set('minLong', viewport.minLng.toString())
            .set('minLat', viewport.minLat.toString())
            .set('maxLong', viewport.maxLng.toString())
            .set('maxLat', viewport.maxLat.toString());

        return this.#http.get<any[]>('/api/buildings', { 
            params, 
            withCredentials: true 
        }).pipe(
            map(results => this.mapViewportAPIResponse(results)),
            catchError(error => {
                console.error('Error fetching buildings:', error);
                this.viewportBuildingsLoading.set(false);
                return of([]);
            })
        );
    }

<<<<<<< HEAD
    /**
     * Map API response to MinimalBuildingData objects
     * @param results API response
     * @returns Array of minimal building data objects
     */
    private mapViewportAPIResponse(results: any[]): MinimalBuildingData[] {
        return results.map(row => {
            const building: MinimalBuildingData = {
                UPRN: row.uprn,
                EPC: row.energy_rating ? this.parseEPCRating(row.energy_rating) : EPCRating.none,
                fullAddress: row.first_line_of_address ?? undefined,
                latitude: row.latitude ? parseFloat(row.latitude) : undefined,
                longitude: row.longitude ? parseFloat(row.longitude) : undefined,
                addressText: row.addressText ?? undefined,
                TOID: row.toid ?? undefined,
                StructureUnitType: row.structure_unit_type ?? undefined
            };
=======
        buildings.forEach((row: EPCBuildingResponseModel) => {
            const toid = row.TOID ?? row.ParentTOID;
>>>>>>> 0a58bce7

            return building;
        });
    }

    /**
     * Parse EPC rating from string to enum
     */
    private parseEPCRating(epcValue: string): EPCRating {
        if (!epcValue) return EPCRating.none;

        if (/^[A-G]$/i.test(epcValue)) {
            const rating = epcValue.toUpperCase() as keyof typeof EPCRating;
            return EPCRating[rating] || EPCRating.none;
        }

        return EPCRating.none;
    }

    /**
     * Load buildings for the current viewport and update the minimal building data
     * @param viewport The current map viewport bounds
     * @returns Observable of the loaded minimal building map
     */
<<<<<<< HEAD
    public loadBuildingsForViewport(
        viewport: { minLat: number, maxLat: number, minLng: number, maxLng: number }
    ): Observable<MinimalBuildingMap> {
        this.viewportBuildingsLoading.set(true);
    
        return this.queryBuildingsInViewport(viewport).pipe(
            tap(buildings => {
                // Update minimal buildings data with new viewport data
                this.updateMinimalBuildingsWithViewportData(buildings);
                this.viewportBuildingsLoading.set(false);
            }),
            map(() => this.minimalBuildings())
        );
    }

    /**
     * Update the minimal buildings data with newly loaded viewport data
     * @param newBuildings Buildings loaded from viewport query
     */
    private updateMinimalBuildingsWithViewportData(newBuildings: MinimalBuildingData[]): void {
        const buildingMap: MinimalBuildingMap = {};
        
        newBuildings.forEach(building => {
            const toid = building.TOID ?? building.ParentTOID;;

=======
    private mapNonEPCBuildings(buildings: NoEPCBuildingResponseModel[]): BuildingMap {
        const buildingMap: BuildingMap = {};
        buildings.forEach((responseRow: NoEPCBuildingResponseModel) => {
            const building: BuildingModel = {
                ...responseRow,
                BuildForm: undefined,
                EPC: EPCRating.none,
                FloorConstruction: undefined,
                FloorInsulation: undefined,
                InspectionDate: undefined,
                PropertyType: undefined,
                RoofConstruction: undefined,
                RoofInsulationLocation: undefined,
                RoofInsulationThickness: undefined,
                SAPPoints: undefined,
                WallConstruction: undefined,
                WallInsulation: undefined,
                WindowGlazing: undefined,
                YearOfAssessment: undefined,
            };
            /** if there is no TOID the building cannot be visualised */
            const toid = building.TOID ?? building.ParentTOID;
>>>>>>> 0a58bce7
            if (!toid) return;

            if (buildingMap[toid]) {
                buildingMap[toid].push(building);
            } else {
                buildingMap[toid] = [building];
            }
        });

        this.minimalBuildings.update(currentMap => {
            const mergedMap: MinimalBuildingMap = { ...currentMap };

            Object.entries(buildingMap).forEach(([toid, buildings]) => {
                if (!mergedMap[toid]) {
                    mergedMap[toid] = buildings;
                } else {
                    // If this TOID exists, need to merge buildings, deduplicating by UPRN
                    const existingUPRNs = new Set(mergedMap[toid].map(b => b.UPRN));

                    // Add only buildings with UPRNs that don't already exist for this TOID
                    buildings.forEach(building => {
                    if (!existingUPRNs.has(building.UPRN)) {
                        mergedMap[toid].push(building);
                    }
                    });
                }
            });

            return mergedMap;
        });
    }

    /**
     * Load detailed data for a building by UPRN
     * @param uprn Building UPRN
     * @returns Observable of detailed BuildingModel
     */
    public loadBuildingDetails(uprn: string): Observable<BuildingModel> {
        if (!uprn) {
            return of({} as BuildingModel);
        }

        return this.#http.get<any>(`/api/buildings/${uprn}`, { 
            withCredentials: true 
        }).pipe(
            map(response => this.mapBuildingDetailResponse(response, uprn)),
            catchError(error => {
                console.error(`Error loading details for building ${uprn}:`, error);
                return of(this.getBuildingByUPRN(uprn));
            })
        );
    }

    /**
     * Map building detail API response to BuildingModel
     */
    private mapBuildingDetailResponse(response: any, uprn: string): BuildingModel {
        const existingData = this.getBuildingByUPRN(uprn);

        const detailedBuilding: BuildingModel = {
            ...existingData,
            UPRN: this.getPropertyValue(response, 'uprn'),
            FullAddress: existingData.FullAddress,
            LodgementDate: this.getPropertyValue(response, 'lodgement_date'),
            BuiltForm: this.getPropertyValue(response, 'built_form'), 
            YearOfAssessment: this.getPropertyValue(response, 'lodgement_date') ? 
                new Date(this.getPropertyValue(response, 'lodgement_date')).getFullYear().toString() : '',
            StructureUnitType: this.getPropertyValue(response, 'structure_unit_type'),
            FloorConstruction: this.getPropertyValue(response, 'floor_construction'),
            FloorInsulation: this.getPropertyValue(response, 'floor_insulation'),
            RoofConstruction: this.getPropertyValue(response, 'roof_construction'),
            RoofInsulationLocation: this.getPropertyValue(response, 'roof_insulation_location'),
            RoofInsulationThickness: this.getPropertyValue(response, 'roof_insulation_thickness'),
            WallConstruction: this.getPropertyValue(response, 'wall_construction'),
            WallInsulation: this.getPropertyValue(response, 'wall_insulation'),
            WindowGlazing: this.getPropertyValue(response, 'window_glazing')
        };

        // Cache the detailed data for future use
        this.updateBuildingCache(detailedBuilding);

        return detailedBuilding;
    }

    /**
     * Helper method to get property value from building details response
     */
    private getPropertyValue(response: any, propertyName: string): any {
        if (response && response[propertyName] !== undefined) {
            return response[propertyName];
        }

        return undefined;
    }

    /**
     * Update the building cache with detailed data
     */
    private updateBuildingCache(building: BuildingModel): void {
        if (!building.UPRN || !building.TOID) return;

        // Create a private cache 
        if (!this._detailedBuildingsCache) {
            this._detailedBuildingsCache = new Map<string, BuildingModel>();
        }

        this._detailedBuildingsCache.set(building.UPRN, building);
    }

    public getBuildingByUPRN(uprn: string): BuildingModel {
        if (this._detailedBuildingsCache?.has(uprn)) {
            return this._detailedBuildingsCache.get(uprn)!;
        }
        const buildings = this.buildings();

        if (!buildings) {
            return {} as BuildingModel;
        }

        const flatBuildings: BuildingModel[] = Object.values(buildings).flat();
        const building = flatBuildings.find((building) => building.UPRN === uprn);

        return building ?? ({} as BuildingModel);
    }

    private isWallKey(value: string): value is keyof typeof WallConstruction {
        return Object.keys(WallConstruction).includes(value as WallConstruction);
    }

    private isWindowKey(value: string): value is keyof typeof WindowGlazing {
        return Object.keys(WindowGlazing).includes(value as WindowGlazing);
    }

    private isRoofKey(value: string): value is keyof typeof RoofConstruction {
        return Object.keys(RoofConstruction).includes(value as RoofConstruction);
    }

    private isFloorKey(value: string): value is keyof typeof FloorConstruction {
        return Object.keys(FloorConstruction).includes(value as FloorConstruction);
    }

    /**
     * Building parts are returned from the IA in the format
     * PartTypes: "CavityWall; DoubleGlazedBefore2002Window; SolidFloor; FlatRoof",
     * InsulationTypes: "NoData; NoData; NoData; AssumedLimitedInsulation",
     * InsulationThickness: "NoData; NoData; NoData; NoData",
     * InsulationThicknessLowerBound: "NoData; NoData; NoData; NoData"
     *
     * This function:
     * 1. Splits the PartTypes string and for each part identifies if it's a Wall,
     * Window, Roof or Floor.
     * 2. Using the index of the part, it then finds the corresponding insulation type
     * and thicknesses
     * @param row EPCBuildingResponseModel
     * @returns object of parts and insulation types and thicknesses
     */
    private parseBuildingParts(row: EPCBuildingResponseModel): BuildingParts {
        const parts: BuildingParts = {
            FloorConstruction: 'NoData',
            FloorInsulation: 'NoData',
            RoofConstruction: 'NoData',
            RoofInsulationLocation: 'NoData',
            RoofInsulationThickness: 'NoData',
            WallConstruction: 'NoData',
            WallInsulation: 'NoData',
            WindowGlazing: 'NoData',
        };

        const partTypes = row.PartTypes.replaceAll(' ', '').split(';');
        const insulationTypes = row.InsulationTypes.replaceAll(' ', '').split(';');
        const insulationThickness = row.InsulationThickness.replaceAll(' ', '').split(';');
        const insulationThicknessLowerBounds = row.InsulationThicknessLowerBound.replaceAll(' ', '').split(';');

        partTypes.forEach((part, i) => {
            if (this.isWallKey(part)) {
                parts['WallConstruction'] = part;
                parts['WallInsulation'] = insulationTypes[i];
            } else if (this.isFloorKey(part)) {
                parts['FloorConstruction'] = part;
                parts['FloorInsulation'] = insulationTypes[i];
            } else if (this.isRoofKey(part)) {
                parts['RoofConstruction'] = part;
                parts['RoofInsulationLocation'] = insulationTypes[i];
                /** check thickness types */
                let roofInsulationThickness = 'NoData';
                const thickness = insulationThickness[i];
                const thicknessLB = insulationThicknessLowerBounds[i];
                if (thickness !== 'NoData' && thicknessLB === 'NoData') {
                    roofInsulationThickness = `${thickness.split('.')[0]}mm`;
                } else if (thickness === 'NoData' && thicknessLB !== 'NoData') {
                    roofInsulationThickness = `${thicknessLB.split('.')[0]}+mm`;
                }
                parts['RoofInsulationThickness'] = roofInsulationThickness;
            } else if (this.isWindowKey(part)) {
                parts['WindowGlazing'] = part;
            }
        });
        return parts;
    }

    public flagToInvestigate(building: BuildingModel): Observable<FlagHistory[]> {
        return this.#http
            .post<NonNullable<BuildingModel['Flagged']>>(
                `${this.#backendApiEndpoint}/flag-to-investigate`,
                {
                    uri: `http://nationaldigitaltwin.gov.uk/data#building_${building.UPRN}`,
                },
                { withCredentials: true },
            )
            .pipe(
                switchMap((flagUri) => {
                    const toid = building.TOID ?? building.ParentTOID;
                    if (!toid) throw new Error(`Building ${building.UPRN} has no TOID`);
                    building.Flagged = flagUri;
                    const flag: FlagResponse = {
                        UPRN: building.UPRN,
                        TOID: building.TOID,
                        ParentTOID: building.ParentTOID,
                        Flagged: flagUri,
                        FlagDate: new Date().toISOString(),
                    };
                    this.buildingsFlagged.update((f) => ({
                        ...f,
                        [toid]: f[toid] ? [...f[toid], flag] : [flag],
                    }));

                    /* if invalidaing flag for selected building, update the flag history */
                    const { UPRN } = building;
                    const selectedBuilding = this.selectedBuilding();
                    if (selectedBuilding?.UPRN === UPRN) {
                        return this.updateFlagHistory(UPRN);
                    }
                    return EMPTY;
                }),
            );
    }

    public invalidateFlag(building: BuildingModel, reason: InvalidateFlagReason): Observable<FlagHistory[]> {
        /* If building has no flag, throw error */
        if (building.Flagged === undefined) throw new Error(`Building ${building.UPRN} has no flag`);

        /* convert reason string to enum key */
        const keys = Object.keys(InvalidateFlagReason) as Array<keyof typeof InvalidateFlagReason>;
        const key = keys.find((k) => InvalidateFlagReason[k] === reason);

        return this.#http
            .post<NonNullable<BuildingModel['Flagged']>>(
                `${this.#backendApiEndpoint}/invalidate-flag`,
                {
                    flagUri: building.Flagged,
                    assessmentTypeOverride: `http://nationaldigitaltwin.gov.uk/ontology#${key}`,
                },
                { withCredentials: true },
            )
            .pipe(
                switchMap(() => {
                    const toid = building.TOID ?? building.ParentTOID;
                    if (!toid) throw new Error(`Building ${building.UPRN} has no TOID`);
                    /* set flagged property to undefined */
                    building.Flagged = undefined;
                    this.buildingsFlagged.update((b) => {
                        /* remove building from flagged buildings */
                        const index = b[toid].findIndex((b) => b.UPRN === building.UPRN);
                        b[toid].splice(index, 1);
                        return { ...b };
                    });

                    /* if invalidaing flag for selected building, update the flag history */
                    const { UPRN } = building;
                    const selectedBuilding = this.selectedBuilding();
                    if (selectedBuilding?.UPRN === UPRN) {
                        return this.updateFlagHistory(UPRN);
                    }
                    return EMPTY;
                }),
            );
    }

    /**
     * Takes an array of flags and returns an array
     * of the most current unique flags
     * @param flags
     * @returns current flags
     */
    private getCurrentFlags(flags: FlagResponse[]): FlagResponse[] {
        const result = Object.values(
            flags.reduce((acc: Record<string, FlagResponse>, { UPRN, FlagDate, Flagged, ParentTOID, TOID }) => {
                if (!acc[UPRN] || Date.parse(acc[UPRN].FlagDate) < Date.parse(FlagDate)) acc[UPRN] = { UPRN, FlagDate, Flagged, ParentTOID, TOID };
                return acc;
            }, {}),
        );
        return result;
    }

    private mapFlagsToToids(flags: FlagResponse[]): FlagMap {
        const flagMap: FlagMap = {};
        flags.forEach((flag) => {
            const toid = flag.TOID ?? flag.ParentTOID;
            if (!toid) throw new Error(`Flag ${flag.UPRN} has no TOID`);
            if (flagMap[toid]) {
                flagMap[toid].push(flag);
            } else {
                flagMap[toid] = [flag];
            }
        });
        return flagMap;
    }

<<<<<<< HEAD
    // Private cache for ward EPC data
    private _wardEPCDataCache: any = null;

    /**
     * Fetch ward-level EPC data from API
     * @returns Observable of ward data with EPC information
     */
    public fetchWardEPCData(): Observable<FeatureCollection<Geometry, GeoJsonProperties>> {
        if (this._wardEPCDataCache !== null) {
            return of(this._wardEPCDataCache);
        }

        return this.#http.get<FeatureCollection<Geometry, GeoJsonProperties>>('/api/epc-statistics/wards', {
        withCredentials: true
        }).pipe(
            tap(data => {
                this._wardEPCDataCache = data;
            }),
            catchError(error => {
                console.error('Error fetching ward EPC data:', error);
                const emptyCollection: FeatureCollection<Geometry, GeoJsonProperties> = {
                    type: 'FeatureCollection',
                    features: []
                };
                return of(emptyCollection);
            })
        );
=======
    private mapSAPPointsToToids(data: SAPPoint[]): SAPPointMap {
        const map: SAPPointMap = {};
        data.forEach((d) => {
            const toid = d.TOID ?? d.ParentTOID;
            if (!toid) return;
            if (map[toid]) {
                map[toid].push(d);
            } else {
                map[toid] = [d];
            }
        });
        return map;
>>>>>>> 0a58bce7
    }
}

// SPDX-License-Identifier: Apache-2.0
// © Crown Copyright 2025. This work has been developed by the National Digital Twin Programme
// and is legally attributed to the Department for Business and Trade (UK) as the governing entity.<|MERGE_RESOLUTION|>--- conflicted
+++ resolved
@@ -5,19 +5,10 @@
 import { InvalidateFlagReason } from '@core/enums/invalidate-flag-reason';
 import { BuildingMap, BuildingModel, BuildingParts } from '@core/models/building.model';
 import { MapLayerConfig } from '@core/models/map-layer-config.model';
-<<<<<<< HEAD
 import { MinimalBuildingData, MinimalBuildingMap } from '@core/models/minimal-building-data.model';
 import { RUNTIME_CONFIGURATION } from '@core/tokens/runtime-configuration.token';
-import { WRITE_BACK_ENDPOINT } from '@core/tokens/write-back-endpoint.token';
+import { BACKEND_API_ENDPOINT } from '@core/tokens/backend-endpoint.token';
 import { EPCBuildingResponseModel } from '@core/types/building-response';
-=======
-import { SPARQLReturn, TableRow } from '@core/models/rdf-data.model';
-import { BACKEND_API_ENDPOINT } from '@core/tokens/backend-endpoint.token';
-import { EPC_DATA_FILE_NAME, NON_EPC_DATA_FILE_NAME, SAP_DATA_FILE_NAME } from '@core/tokens/cache.token';
-import { RUNTIME_CONFIGURATION } from '@core/tokens/runtime-configuration.token';
-import { SEARCH_ENDPOINT } from '@core/tokens/search-endpoint.token';
-import { EPCBuildingResponseModel, NoEPCBuildingResponseModel } from '@core/types/building-response';
->>>>>>> 0a58bce7
 import { FlagHistory } from '@core/types/flag-history';
 import { FlagMap, FlagResponse } from '@core/types/flag-response';
 import { FeatureCollection, GeoJsonProperties, Geometry } from 'geojson';
@@ -28,12 +19,7 @@
 @Injectable({ providedIn: 'root' })
 export class DataService {
     readonly #http: HttpClient = inject(HttpClient);
-<<<<<<< HEAD
-    readonly #writeBackEndpoint = inject(WRITE_BACK_ENDPOINT);
-=======
-    readonly #searchEndpoint: string = inject(SEARCH_ENDPOINT);
     readonly #backendApiEndpoint = inject(BACKEND_API_ENDPOINT);
->>>>>>> 0a58bce7
     readonly #runtimeConfig = inject(RUNTIME_CONFIGURATION);
 
     public viewportBuildingsLoading = signal<boolean>(false);
@@ -280,7 +266,6 @@
         );
     }
 
-<<<<<<< HEAD
     /**
      * Map API response to MinimalBuildingData objects
      * @param results API response
@@ -298,10 +283,6 @@
                 TOID: row.toid ?? undefined,
                 StructureUnitType: row.structure_unit_type ?? undefined
             };
-=======
-        buildings.forEach((row: EPCBuildingResponseModel) => {
-            const toid = row.TOID ?? row.ParentTOID;
->>>>>>> 0a58bce7
 
             return building;
         });
@@ -326,7 +307,6 @@
      * @param viewport The current map viewport bounds
      * @returns Observable of the loaded minimal building map
      */
-<<<<<<< HEAD
     public loadBuildingsForViewport(
         viewport: { minLat: number, maxLat: number, minLng: number, maxLng: number }
     ): Observable<MinimalBuildingMap> {
@@ -352,30 +332,6 @@
         newBuildings.forEach(building => {
             const toid = building.TOID ?? building.ParentTOID;;
 
-=======
-    private mapNonEPCBuildings(buildings: NoEPCBuildingResponseModel[]): BuildingMap {
-        const buildingMap: BuildingMap = {};
-        buildings.forEach((responseRow: NoEPCBuildingResponseModel) => {
-            const building: BuildingModel = {
-                ...responseRow,
-                BuildForm: undefined,
-                EPC: EPCRating.none,
-                FloorConstruction: undefined,
-                FloorInsulation: undefined,
-                InspectionDate: undefined,
-                PropertyType: undefined,
-                RoofConstruction: undefined,
-                RoofInsulationLocation: undefined,
-                RoofInsulationThickness: undefined,
-                SAPPoints: undefined,
-                WallConstruction: undefined,
-                WallInsulation: undefined,
-                WindowGlazing: undefined,
-                YearOfAssessment: undefined,
-            };
-            /** if there is no TOID the building cannot be visualised */
-            const toid = building.TOID ?? building.ParentTOID;
->>>>>>> 0a58bce7
             if (!toid) return;
 
             if (buildingMap[toid]) {
@@ -684,7 +640,6 @@
         return flagMap;
     }
 
-<<<<<<< HEAD
     // Private cache for ward EPC data
     private _wardEPCDataCache: any = null;
 
@@ -712,20 +667,6 @@
                 return of(emptyCollection);
             })
         );
-=======
-    private mapSAPPointsToToids(data: SAPPoint[]): SAPPointMap {
-        const map: SAPPointMap = {};
-        data.forEach((d) => {
-            const toid = d.TOID ?? d.ParentTOID;
-            if (!toid) return;
-            if (map[toid]) {
-                map[toid].push(d);
-            } else {
-                map[toid] = [d];
-            }
-        });
-        return map;
->>>>>>> 0a58bce7
     }
 }
 
