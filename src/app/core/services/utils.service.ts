--- conflicted
+++ resolved
@@ -444,99 +444,6 @@
     }
 
     /**
-<<<<<<< HEAD
-=======
-     * Find the addresses that are within each boundary
-     * and calculate the mode EPC for the boundary
-     * @param data addresses with lat/lng coordinates
-     * @param contextData polygon boundary data
-     */
-    public createAddressPoints(
-        data: BuildingModel[],
-        contextData: FeatureCollection<Geometry, GeoJsonProperties>[],
-    ): FeatureCollection<Geometry, GeoJsonProperties>[] {
-        const coordArray: Feature<Point>[] = [];
-        const aggregateData: FeatureCollection<Geometry, GeoJsonProperties>[] = [];
-        /** create array of address geojson points */
-        data.forEach((p) => {
-            if (!p.longitude || !p.latitude) {
-                return;
-            }
-
-            const pt = point([+p.longitude, +p.latitude], {
-                UPRN: p.UPRN,
-                TOID: p.TOID ?? p.ParentTOID,
-                EPC: p.EPC,
-            });
-
-            coordArray.push(pt);
-        });
-        /** create points geojson FeatureCollection */
-        const addressPointsFC = featureCollection(coordArray);
-        /** Iterate through each layer.  Could be parishes, wards, local authorities */
-        contextData.forEach((collection) => {
-            let newFeature = {};
-            let newCollection: FeatureCollection<Geometry, GeoJsonProperties> | undefined = undefined;
-            const featuresWithEPC: Feature<Polygon>[] = [];
-            /** iterate through each polygon feature */
-            collection.features.map((feature: Feature) => {
-                const f = feature as unknown as Polygon;
-                /** find address points within polygon */
-                const featuresInPolygon = pointsWithinPolygon(addressPointsFC, f);
-                /** find the mode EPC for the addresses within the polygon */
-                const { aggEPC, epcCounts } = this.calculateEPCMode(featuresInPolygon);
-                aggEPC.sort((a, b) => b.localeCompare(a, undefined, { sensitivity: 'base' }));
-
-                newFeature = {
-                    ...feature,
-                    properties: {
-                        ...feature.properties!,
-                        /** assign the lowest EPC value to the ward */
-                        aggEPC: aggEPC[0],
-                        ...epcCounts,
-                    },
-                };
-                featuresWithEPC.push(newFeature as Feature<Polygon, GeoJsonProperties>);
-            });
-            newCollection = {
-                ...collection,
-                features: featuresWithEPC,
-            } as FeatureCollection<Geometry, GeoJsonProperties>;
-            aggregateData.push(newCollection);
-        });
-        return aggregateData;
-    }
-
-    /**
-     * Calculate the mode EPC value for a set of buildings
-     * @param buildings buildings to calculate mode for
-     * @returns EPC mode
-     */
-    private calculateEPCMode(buildings: FeatureCollection<Point | MultiPoint, GeoJsonProperties>): { aggEPC: string[]; epcCounts: Record<string, number> } {
-        if (!buildings.features.length) {
-            return { aggEPC: [], epcCounts: {} };
-        }
-        const store: Record<string, number> = {};
-        let maxCount = 0;
-        buildings.features.map((b) => {
-            if (!store[b.properties!.EPC]) {
-                store[b.properties!.EPC] = 0;
-            }
-            store[b.properties!.EPC] += 1;
-            /**
-             * Exclude addresses with no EPC from count as it skews results because
-             * it includes non-residential addresses
-             */
-            if (b.properties!.EPC !== 'none' && store[b.properties!.EPC] > maxCount) {
-                maxCount = store[b.properties!.EPC];
-            }
-        });
-        const modes = Object.keys(store).filter((key) => store[key] === maxCount);
-        return { aggEPC: modes, epcCounts: store };
-    }
-
-    /**
->>>>>>> 0a58bce7
      * Create a histogram of EPC counts for a ward
      * @param ratings EPC counts for a ward
      * @returns
