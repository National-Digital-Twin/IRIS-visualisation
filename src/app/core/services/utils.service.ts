import { Injectable, inject, signal, NgZone } from '@angular/core';
import { toObservable, toSignal } from '@angular/core/rxjs-interop';

import { tap, combineLatest } from 'rxjs';

import { MapLayerFilter } from '@core/models/layer-filter.model';
import { Expression } from 'mapbox-gl';
import booleanWithin from '@turf/boolean-within';
import { Polygon } from 'geojson';

import { SettingsService, SETTINGS } from '@core/services/settings.service';
import { DataService } from './data.service';
import { MapService } from './map.service';
import { SpatialQueryService } from './spatial-query.service';

import { RUNTIME_CONFIGURATION } from '@core/tokens/runtime-configuration.token';

import { BuildingMap, BuildingModel } from '@core/models/building.model';
import { FilterProps } from '@core/models/advanced-filters.model';

import { MapLayerId } from '@core/types/map-layer-id';

type MapLayerPaintKeys = 'fill-extrusion-color' | 'fill-extrusion-pattern';

interface ExpressionAndMapLayerFilter {
  expression: Expression;
  mapLayerFilter: MapLayerFilter & { layerId: MapLayerId };
}

type CurrentExpressions = Record<
  MapLayerPaintKeys,
  ExpressionAndMapLayerFilter
>;

@Injectable({
  providedIn: 'root',
})
export class UtilService {
  filterProps = signal<FilterProps>({});

  private zone = inject(NgZone);
  private readonly settings = inject(SettingsService);
  private readonly colorBlindMode = this.settings.get(SETTINGS.ColorBlindMode);

  private dataService = inject(DataService);
  private mapService = inject(MapService);
  private spatialQueryService = inject(SpatialQueryService);
  private runtimeConfig = inject(RUNTIME_CONFIGURATION);

  private epcColours = this.runtimeConfig.epcColours;
  private readonly colorBlindEpcColors = this.runtimeConfig.epcColoursCD;

  currentMapViewExpressions = signal<CurrentExpressions | undefined>(undefined);

  /**
   * Watch for when the buildings data is added to the buildings signal
   * as this indicates first app load.  Then create map layer filter
   * to colour buildings layer
   */
  private buildingData$ = combineLatest([
    toObservable(this.dataService.buildings),
    toObservable(this.colorBlindMode),
  ]).pipe(
    tap(([buildings]) => {
      if (buildings) {
        this.createBuildingColourFilter();
      }
    })
  );

  readOnlyBuildingData = toSignal(this.buildingData$, {} as BuildingMap);

  setFilters(filters: FilterProps) {
    this.filterProps.set(filters);
  }

  /**
   * Create an array of building TOIDS and colours from buildings
   * @param addresses filtered addresses within map bounds
   * @returns MapboxGLJS expression
   */
  createBuildingColourFilter() {
    let buildings = this.dataService.buildings();
    if (!buildings || !Object.keys(buildings).length) {
      return;
    }
    buildings = this.filterBuildings(buildings);

    const spatialFilter = this.spatialQueryService.spatialFilterBounds();
    const filteredBuildings = this.filterBuildingsWithinBounds(
      buildings!,
      spatialFilter
    );

    /**
     * Get the default colors and patterns
     * for tolids.
     */
    const defaultColor = this.epcColours['default'];
    const defaultPattern = 'default-pattern';

    /**
     * Create a new expressions object.
     *
     * This object is used to set both a combined
     * expression and filter options to a map layer.
     *
     * For single dwelling buildings, we use a solid
     * epc colour.  For multi dwelling buildings, we
     * use a patterned epc colour.
     */
    const expressions: CurrentExpressions = {
      'fill-extrusion-color': {
        mapLayerFilter: {
          layerId: 'OS/TopographicArea_2/Building/1_3D-Single-Dwelling',
          expression: ['all', ['==', '_symbol', 4], ['in', 'TOID']],
        },
        expression: ['match', ['get', 'TOID']],
      },
      'fill-extrusion-pattern': {
        mapLayerFilter: {
          layerId: 'OS/TopographicArea_2/Building/1_3D-Multi-Dwelling',
          expression: ['all', ['==', '_symbol', 4], ['in', 'TOID']],
        },
        expression: ['match', ['get', 'TOID']],
      },
    };

    /**
     *  Add To Expression.
     *
     * Add a toid to an expression. The tolid is only added
     * to the correspondin layer filter if it doesn't
     * already exist.
     */
    function addTooExpression(
      expressionKey: keyof CurrentExpressions,
      toid: string,
      value: string
    ): void {
      expressions[expressionKey].expression.push(toid, value);
      !expressions[expressionKey].mapLayerFilter.expression[2].includes(toid)
        ? expressions[expressionKey].mapLayerFilter.expression[2].push(toid)
        : null;
    }

    /** Iterate through the filtered toids */
    Object.keys(filteredBuildings).forEach((toid: string) => {
      /** Get the buildings UPRN's for a TOID */
      const buildings: BuildingModel[] = filteredBuildings[toid];

      if (buildings.length === 0) {
        /** No UPRNs for a TOID */

        addTooExpression('fill-extrusion-color', toid, defaultColor);
      } else if (buildings.length === 1) {
        /* One UPRN for a TOID */

        const { EPC } = buildings[0];
        addTooExpression(
          'fill-extrusion-color',
          toid,
          EPC ? this.getEPCColour(EPC) : defaultPattern
        );
      } else if (buildings.length > 1) {
        /* Multiple UPRNs for a TOID */

        const buildingEPCs: string[] = [];
        buildings.forEach(({ EPC }) => {
          if (EPC) {
            buildingEPCs.push(EPC);
          }
        });

        addTooExpression(
          'fill-extrusion-pattern',
          toid,
          buildingEPCs.length === 0
            ? defaultPattern
            : this.getEPCPattern(buildingEPCs)
        );
      }
    });

    /**
     * Set the default color and pattern for all
     * other toids not covered by the expression
     * but are filtered in the layer.
     */
    expressions['fill-extrusion-color'].expression.push(defaultColor);
    expressions['fill-extrusion-pattern'].expression.push(defaultPattern);

    /** apply the expression to update map layers */
    this.setCurrentMapExpression(expressions);

    /**
     * if there are filters set filtered buildings to
     * display results
     */
    if (Object.keys(this.filterProps()).length || spatialFilter) {
      this.dataService.setSelectedBuildings(Object.values(filteredBuildings));
    }
  }

  /**
   * Get the mean EPC pattern for a TOID.
   *
   * Determins the average EPC rating for a TOID
   * then returns the corresponding EPC pattern.
   */
  getEPCPattern(epcRatings: string[]) {
    const colorBlindMode = this.colorBlindMode();
    const meanEPC = this.getMeanEPCValue(epcRatings).toLowerCase();
    return colorBlindMode ? `cb-${meanEPC}-pattern` : `${meanEPC}-pattern`;
  }

  setCurrentMapExpression(expressions: CurrentExpressions) {
    this.currentMapViewExpressions.set(expressions);
    this.updateMap();
  }

  updateMap() {
    const currentExpressions = this.currentMapViewExpressions();
    if (currentExpressions === undefined) return;

    /*
     * For each of the expressions, set the
     * corresponding map layer filter and
     * expression for the layer.
     */
    Object.keys(currentExpressions).forEach(key => {
      const expressionKey = key as keyof CurrentExpressions;
      const { expression, mapLayerFilter } = currentExpressions[expressionKey];

      this.mapService.filterMapLayer(mapLayerFilter);
      this.mapService.setMapLayerPaint(mapLayerFilter.layerId, key, expression);
    });
  }

  /**
   *
   * @param epcRatings Array of EPC ratings
   * @returns The mean EPC rating
   */
  getMeanEPCValue(epcRatings: string[]) {
    let meanEPC = '';
    // assign a weighting to the EPC ratings
    const weightings: { [key: string]: number } = {
      A: 1,
      B: 2,
      C: 3,
      D: 4,
      E: 5,
      F: 6,
      G: 7,
    };
    const scores: number[] = [];
    // remove EPC none from the epcs to average
    const epcsToAverage = epcRatings.filter(rating => rating !== 'none');
    if (epcsToAverage.length > 0) {
      // get the weighting for each epc value
      epcsToAverage.forEach(val => scores.push(weightings[val]));
      const sum = scores.reduce((a, c) => a + c, 0);
      const mean = sum / scores.length;
      Object.keys(weightings).forEach((epc: string) => {
        // find the corresponding weighting for the mean
        if (Math.round(mean) === weightings[epc]) {
          meanEPC = epc;
        }
      });
      return meanEPC;
    } else {
      return 'none';
    }
  }

  getEPCColour(epcRating: string): string {
    const colorBlindMode = this.colorBlindMode();
    return this[colorBlindMode ? 'colorBlindEpcColors' : 'epcColours'][
      epcRating ? epcRating : 'default'
    ];
  }

  filterBuildingsWithinBounds(
    buildings: BuildingMap,
    spatialQueryBounds?: number[]
  ) {
    /** get all features within current map bounds */
    const currentMapFeatures = this.mapService.queryFeatures();

    // check if there is a user drawn spatial filter
    const spatialFilter = spatialQueryBounds
      ? this.spatialQueryService.spatialFilterGeom()
      : undefined;
    const filteredToids: BuildingMap = {};
    currentMapFeatures
      .filter(feature =>
        // if there is a spatial filter
        // remove any features outside of
        // the filter geometry
        spatialFilter
          ? booleanWithin(
              feature.geometry as Polygon,
              spatialFilter?.geometry as Polygon
            )
          : feature
      )
      .sort((a, b) => (a.properties!.TOID < b.properties!.TOID ? -1 : 1))
      .forEach(feature => {
        const building = buildings[feature.properties!.TOID];
        if (building) {
          filteredToids[feature.properties!.TOID] = building;
        }
      });
    return filteredToids;
  }

  /**
   * This filters the building data by the user selected
   * filters
   * @param buildings all buildings data
   * @returns BuildingMap of filtered buildings
   */
  filterBuildings(buildings: BuildingMap): BuildingMap {
    const filterProps = this.filterProps();
    if (Object.keys(filterProps).length === 0) return buildings;

    // convert building object to array to ease filtering
    const buildingsArray = Array.from(Object.values(buildings).flat());
    const filterKeys = Object.keys(filterProps);
    // filter buildings
    const filtered = buildingsArray.filter((building: BuildingModel) =>
      filterKeys.every(key => {
        if (!filterProps[key as keyof FilterProps]?.length) return true;
        // remove additional quotes for year filter
        const removeQuotes = filterProps[key as keyof FilterProps]?.map(k =>
          k.replace(/['"]+/g, '')
        );
        return removeQuotes?.includes(
          // eslint-disable-next-line
          // @ts-ignore
          building[key as keyof BuildingModel]
        );
      })
    );
    // convert filtered array of buildings back to object
    const filteredBuildings: BuildingMap =
      this.dataService.mapBuildings(filtered);
    return filteredBuildings;
  }

  /**
   * Find buildings based on TOID
   * @param toid toid of building
   * @returns array of buildings associated with toid
   */
  getBuildings(toid: string): BuildingModel[] {
    const allBuildings = this.dataService.buildings();
    if (!allBuildings) {
      return [];
    }
    const buildings = allBuildings[toid];
    if (buildings) {
      return buildings.flat();
    }
    return [];
  }

  /**
   * Splits a full address and returns part
   * of the address
   * @param address full address string
   * @param index index of address part to return after
   * address is split
   * @returns address part
   */
  splitAddress(index: number, fullAddress?: string) {
    if (!fullAddress) return;
    return fullAddress.split(',')[index];
  }

  /**
   * Handle selecting of results card in results list
   * @param TOID
   * @param UPRN
   */
  resultsCardSelected(TOID: string, UPRN: string) {
    this.selectResultsCard(UPRN);
    /** if its not multi dwelling select on map */
    if (this.multiDwelling() === undefined) {
      this.selectSingleDwellingOnMap(TOID);
    }
  }

  /**
   * Handle deselecting results card in results list
   */
  resultsCardDeselected() {
    /**
     * if multi-dwelling don't deselect
     * building on map
     */
    if (this.multiDwelling() !== undefined) {
      this.deselectResultsCard();
      this.closeBuildingDetails();
    } else {
      this.deselectResultsCard();
      this.closeBuildingDetails();
      this.deselectSingleDwellingOnMap();
    }
  }

  /**
   * Handle clicking 'View Details' button
   * @param TOID
   * @param UPRN
   * @param mapCenter
   */
<<<<<<< HEAD
  viewDetailsButtonClick(TOID: string, UPRN: number, mapCenter: number[]) {
    console.log(this.multiDwelling());
=======
  viewDetailsButtonClick(TOID: string, UPRN: string, mapCenter: number[]) {
>>>>>>> 861de84f
    /** if its not viewing details for a multi dwelling select on map */
    if (this.multiDwelling() === undefined) {
      this.selectSingleDwellingOnMap(TOID);
    }
    this.selectResultsCard(UPRN);
    this.viewBuildingDetails(UPRN);
    /** if filtered data also zoom map */
    const filterProps = this.filterProps();
    if (Object.keys(filterProps).length) {
      this.mapService.zoomToCoords(mapCenter);
    }
  }

  /**
   * Handle 'View Details' close button click
   */
  closeDetailsButtonClick() {
    this.closeBuildingDetails();
    /** if not filtered data or spatial selection also clear map */
    const filterProps = this.filterProps();
    const spatialFilter = this.spatialQueryService.spatialFilterEnabled();
    if (
      !spatialFilter &&
      !Object.keys(filterProps).length &&
      this.multiDwelling() === undefined
    ) {
      this.deselectSingleDwellingOnMap();
    }
  }

  /**
   * Handle clicking a single dwelling building on the map
   * @param TOID
   * @param UPRN
   */
  selectedUPRN = signal<string | undefined>(undefined);
  singleDwellingSelectedOnMap(TOID: string, UPRN: string) {
    this.selectedUPRN.set(UPRN);
    this.multiDwellingDeselected();
    this.selectSingleDwellingOnMap(TOID);
    this.viewBuildingDetails(UPRN);
    /** if filtered data then results panel open so select card */
    const filterProps = this.filterProps();
    const spatialFilter = this.spatialQueryService.spatialFilterEnabled();
    if (spatialFilter || Object.keys(filterProps).length) {
      this.selectResultsCard(UPRN);
    }
  }

  /**
   * Handle deselecting a single dwelling building on the map
   */
  singleDwellingDeselected() {
    this.selectedUPRN.set(undefined);
    this.deselectSingleDwellingOnMap();
    this.closeBuildingDetails();
    /** if filtered data then results panel open so deselect card*/
    const spatialFilter = this.spatialQueryService.spatialFilterEnabled();
    const filterProps = this.filterProps();
    if (spatialFilter || Object.keys(filterProps).length) {
      this.deselectResultsCard();
    }
  }

  /**
   * Handle selecting a multi-dwelling building on the map
   * @param TOID
   */
  multipleDwellingSelectedOnMap(TOID: string) {
    this.singleDwellingDeselected();
    this.selectMultiDwellingOnMap(TOID);
  }

  /**
   * Handle deselecting a multi-dwelling building on the map
   */
  multiDwellingDeselected() {
    this.multiDwelling.set(undefined);
    this.deselectMultiDwellingOnMap();
    this.deselectResultsCard();
  }

  setSpatialFilter(searchArea: GeoJSON.Feature<Polygon>) {
    this.dataService.setSelectedUPRN(undefined);
    this.dataService.setSelectedBuilding(undefined);
    this.spatialQueryService.setSelectedTOID('');

    /** clear building layer selections */
    this.spatialQueryService.selectBuilding('', true);
    this.spatialQueryService.selectBuilding('', false);
    this.spatialQueryService.setSpatialGeom(searchArea);
  }

  /**
   * Handle deleting spatial filter
   */
  deleteSpatialFilter() {
    this.singleDwellingDeselected();
    this.multiDwellingDeselected();
    this.spatialQueryService.setSpatialFilter(false);
    this.spatialQueryService.setSpatialFilterBounds(undefined);
    this.zone.run(() => this.closeResultsPanel());
  }

  /**
   * Handle closing of results panel
   */
  closeResultsPanel() {
    this.dataService.setSelectedBuildings(undefined);
  }

  selectedCardUPRN = signal<string | undefined>(undefined);
  multiDwelling = signal<string | undefined>(undefined);

  /** set the UPRN of the selected results card */
  private selectResultsCard(UPRN: string) {
    this.selectedCardUPRN.set(UPRN);
  }

  private deselectResultsCard() {
    this.selectedCardUPRN.set(undefined);
    this.closeBuildingDetails();
  }

  private viewBuildingDetails(UPRN: string) {
    this.dataService.setSelectedUPRN(UPRN);
    const building = this.dataService.getBuildingByUPRN(UPRN.toString());
    this.dataService.setSelectedBuilding(building);
  }

  private closeBuildingDetails() {
    this.dataService.setSelectedUPRN(undefined);
    this.dataService.setSelectedBuilding(undefined);
  }

  private selectSingleDwellingOnMap(TOID: string) {
    this.spatialQueryService.setSelectedTOID(TOID);
    /** single dwelling building */
    this.spatialQueryService.selectBuilding(TOID, false);
    this.spatialQueryService.selectBuilding('', true);
  }

  private selectMultiDwellingOnMap(TOID: string) {
    this.multiDwelling.set(TOID);
    this.spatialQueryService.setSelectedTOID(TOID);
    /** multi-dwelling building */
    this.spatialQueryService.selectBuilding('', false);
    this.spatialQueryService.selectBuilding(TOID, true);

    /** only open results panel if there are no filters */
    const filterProps = this.filterProps();
    const spatialFilter = this.spatialQueryService.spatialFilterEnabled();
    if (!spatialFilter && !Object.keys(filterProps).length) {
      const buildings = this.getBuildings(TOID);
      this.openResultsPanel(buildings);
    }
    //TODO - handle multi dwelling building selection for filtered data
  }

  private deselectSingleDwellingOnMap() {
    this.spatialQueryService.setSelectedTOID('');
    /** single-dwelling building */
    this.spatialQueryService.selectBuilding('', false);
  }

  private deselectMultiDwellingOnMap() {
    /** if filtered data then results panel open */
    const filterProps = this.filterProps();
    const spatialFilter = this.spatialQueryService.spatialFilterEnabled();
    if (!spatialFilter && !Object.keys(filterProps).length) {
      this.closeBuildingDetails();
      this.zone.run(() => this.closeResultsPanel());
    }
    this.spatialQueryService.setSelectedTOID('');
    /** multi-dwelling building */
    this.spatialQueryService.selectBuilding('', true);
  }

  private openResultsPanel(buildings: BuildingModel[]) {
    this.dataService.setSelectedBuildings([buildings]);
  }
}<|MERGE_RESOLUTION|>--- conflicted
+++ resolved
@@ -416,12 +416,7 @@
    * @param UPRN
    * @param mapCenter
    */
-<<<<<<< HEAD
-  viewDetailsButtonClick(TOID: string, UPRN: number, mapCenter: number[]) {
-    console.log(this.multiDwelling());
-=======
   viewDetailsButtonClick(TOID: string, UPRN: string, mapCenter: number[]) {
->>>>>>> 861de84f
     /** if its not viewing details for a multi dwelling select on map */
     if (this.multiDwelling() === undefined) {
       this.selectSingleDwellingOnMap(TOID);
