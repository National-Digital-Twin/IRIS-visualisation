import { LngLatBounds } from 'mapbox-gl';

export class Queries {
  getBuildingDetails(uprn: number) {
    return `
    PREFIX data: <http://nationaldigitaltwin.gov.uk/data#>
    PREFIX ies: <http://ies.data.gov.uk/ontology/ies4#>
    PREFIX qudt: <http://qudt.org/2.1/schema/qudt/>
    PREFIX ndt: <http://nationaldigitaltwin.gov.uk/ontology#>
    PREFIX iesuncertainty: <http://ies.data.gov.uk/ontology/ies_uncertainty_proposal/v2.0#>
    PREFIX rdf: <http://www.w3.org/1999/02/22-rdf-syntax-ns#>
      PREFIX geoplace: <https://www.geoplace.co.uk/addresses-streets/location-data/the-uprn#>

    SELECT
      (REPLACE(STR(?uprn), "http://nationaldigitaltwin.gov.uk/data#uprn_", "") as ?uprnId)
      (?building_toid_id AS ?toid)
      (?parent_building_toid_id AS ?parentToid)
      (REPLACE(STR(?property_type), "http://nationaldigitaltwin.gov.uk/ontology#", "") AS ?propertyType)
      (REPLACE(STR(?build_form_type), "http://nationaldigitaltwin.gov.uk/ontology#", "") AS ?buildForm)
      (?inspection_date_literal AS ?inspectionDate)
      (REPLACE(STR(?epc_rating), "http://gov.uk/government/organisations/department-for-levelling-up-housing-and-communities/ontology/epc#BuildingWithEnergyRatingOf", "") AS ?epc)
      (?line_of_address_literal AS ?fullAddress)
      (?sap_points AS ?sapPoints)
      (SUBSTR(?postcode_literal, 0, 5) AS ?postCode)
  WHERE {{
      ?building ies:isIdentifiedBy ?uprn .
      ?uprn ies:representationValue "${uprn}" .
      ?building rdf:type ?property_type .
      ?property_type ies:powertype ndt:PropertyClass .
      ?building rdf:type ?build_form_type .
      ?build_form_type ies:powertype ndt:BuildFormClass .

      ?building ies:inLocation ?address .

      ?address ies:isIdentifiedBy ?postcode .
      ?postcode rdf:type ies:PostalCode .
      ?postcode ies:representationValue ?postcode_literal .

      ?address ies:isIdentifiedBy ?line_of_address .
      ?line_of_address rdf:type ies:FirstLineOfAddress .
      ?line_of_address ies:representationValue ?line_of_address_literal .

      ?state ies:isStateOf ?building .
      ?state ies:inPeriod ?inspection_date .
      ?inspection_date ies:iso8601PeriodRepresentation ?inspection_date_literal .

      ?state a ?epc_rating .
      OPTIONAL {{
      ?part ies:isPartOf ?state .
      }}

      ?state ies:hasCharacteristic ?quantity .
      ?quantity qudt:value ?sap_points .
      OPTIONAL {{
          ?building ies:isIdentifiedBy ?building_toid .
          ?building_toid rdf:type ies:TOID .
          ?building_toid ies:representationValue ?building_toid_id .
      }}
      OPTIONAL {{
          ?building ies:isPartOf ?parent_building .
          ?parent_building ies:isIdentifiedBy ?parent_building_toid .
          ?parent_building_toid ies:representationValue ?parent_building_toid_id .
          ?parent_building_toid rdf:type ies:TOID .
      }}
  }}
  GROUP BY
    ?uprn
    ?property_type
    ?build_form_type
    ?postcode_literal
    ?building
    ?inspection_date_literal
    ?epc_rating
    ?sap_points
    ?line_of_address_literal
    ?building_toid_id
    ?parent_building_toid_id
  `;
  }

  getBuildingListDetails(uprns: number[]) {
    return `
    PREFIX data: <http://nationaldigitaltwin.gov.uk/data#>
    PREFIX ies: <http://ies.data.gov.uk/ontology/ies4#>
    PREFIX qudt: <http://qudt.org/2.1/schema/qudt/>
    PREFIX ndt: <http://nationaldigitaltwin.gov.uk/ontology#>
    PREFIX iesuncertainty: <http://ies.data.gov.uk/ontology/ies_uncertainty_proposal/v2.0#>
    PREFIX rdf: <http://www.w3.org/1999/02/22-rdf-syntax-ns#>
    PREFIX geoplace: <https://www.geoplace.co.uk/addresses-streets/location-data/the-uprn#>

    SELECT
        (?uprnValue AS ?uprnId)
        (?building_toid_id AS ?toid)
        (?parent_building_toid_id AS ?parentToid)
        (REPLACE(STR(?property_type), "http://nationaldigitaltwin.gov.uk/ontology#", "") AS ?propertyType)
        (REPLACE(STR(?build_form_type), "http://nationaldigitaltwin.gov.uk/ontology#", "") AS ?buildForm)
        (?inspection_date_literal AS ?inspectionDate)
        (REPLACE(STR(?epc_rating), "http://gov.uk/government/organisations/department-for-levelling-up-housing-and-communities/ontology/epc#BuildingWithEnergyRatingOf", "") AS ?epc)
        (?line_of_address_literal AS ?fullAddress)
        (?sap_points AS ?sapPoints)
        (GROUP_CONCAT(DISTINCT ?part; SEPARATOR="; ") AS ?parts)
    WHERE {{
        ?building ies:isIdentifiedBy ?uprn .
        ?uprn ies:representationValue ?uprnValue .
        VALUES ?uprnValue {"${uprns.join('" "')}"} .
        ?building rdf:type ?property_type .
        ?property_type ies:powertype ndt:PropertyClass .
        ?building rdf:type ?build_form_type .
        ?build_form_type ies:powertype ndt:BuildFormClass .

        ?building ies:inLocation ?address .

        ?address ies:isIdentifiedBy ?line_of_address .
        ?line_of_address rdf:type ies:FirstLineOfAddress .
        ?line_of_address ies:representationValue ?line_of_address_literal .

        ?state ies:isStateOf ?building .
        ?state ies:inPeriod ?inspection_date .
        ?inspection_date ies:iso8601PeriodRepresentation ?inspection_date_literal .

        ?state a ?epc_rating .
        OPTIONAL {{
        ?part ies:isPartOf ?state .
        }}
        ?state ies:hasCharacteristic ?quantity .
        ?quantity qudt:value ?sap_points .
        OPTIONAL {{
          ?building ies:isIdentifiedBy ?building_toid .
          ?building_toid rdf:type ies:TOID .
          ?building_toid ies:representationValue ?building_toid_id .
        }}
        OPTIONAL {{
          ?building ies:isPartOf ?parent_building .
          ?parent_building ies:isIdentifiedBy ?parent_building_toid .
          ?parent_building_toid ies:representationValue ?parent_building_toid_id .
          ?parent_building_toid rdf:type ies:TOID .
        }}
    }}
    GROUP BY
        ?uprnValue
        ?building
        ?inspection_date_literal
        ?epc_rating
        ?sap_points
        ?counterpart
        ?line_of_address_literal
        ?building_toid_id
        ?parent_building_toid_id
        ?property_type
        ?build_form_type
    `;
  }

  getEPCWithinBounds(bounds: LngLatBounds) {
    // _sw.lat <= building.lat && building.lat <= _ne.lat && _sw.lng <= building.lng && building.lng <= _ne.lng
    const { _ne, _sw } = bounds;
    return `
    PREFIX xsd: <http://www.w3.org/2001/XMLSchema#>
    PREFIX ies: <http://ies.data.gov.uk/ontology/ies4#>
    PREFIX rdf: <http://www.w3.org/1999/02/22-rdf-syntax-ns#>
    SELECT ?uprn_id ?current_energy_rating (GROUP_CONCAT(DISTINCT ?type; SEPARATOR="; ") AS ?types)
    WHERE {
      ?building a ?type .
      ?building ies:isIdentifiedBy/ies:representationValue ?uprn_id .
      ?building ies:inLocation ?geopoint .

      ?state ies:isStateOf ?building .
      ?state a ?current_energy_rating .

      ?geopoint rdf:type ies:GeoPoint .
      ?geopoint ies:isIdentifiedBy ?lat .
      ?lat rdf:type ies:Latitude .
      ?lat ies:representationValue ?lat_literal .
      ?geopoint ies:isIdentifiedBy ?lon .
      ?lon rdf:type ies:Longitude .
      ?lon ies:representationValue ?lon_literal .

      FILTER (${_sw.lat} <= xsd:float(?lat_literal) && xsd:float(?lat_literal) <= ${_ne.lat} && ${_sw.lng} <= xsd:float(?lon_literal) && xsd:float(?lon_literal) <= ${_ne.lng}) .
    }
    GROUP BY
      ?uprn_id
      ?current_energy_rating
    `;
  }

  getAllData() {
    return `
      PREFIX data: <http://nationaldigitaltwin.gov.uk/data#>
      PREFIX ies: <http://ies.data.gov.uk/ontology/ies4#>
<<<<<<< HEAD
      PREFIX epc: <http://gov.uk/government/organisations/department-for-levelling-up-housing-and-communities/ontology/epc#>

      SELECT DISTINCT ?epc
      WHERE {
        ?state a ?epc .
          FILTER(isUri(?epc) && STRSTARTS(STR(?epc), STR(epc:)))
      }
    `;
  }

  // being replaced with below
  getAllData() {
    return `
    PREFIX xsd: <http://www.w3.org/2001/XMLSchema#>
    PREFIX ies: <http://ies.data.gov.uk/ontology/ies4#>
    PREFIX rdf: <http://www.w3.org/1999/02/22-rdf-syntax-ns#>
    PREFIX geoplace: <https://www.geoplace.co.uk/addresses-streets/location-data/the-uprn#>
=======
      PREFIX qudt: <http://qudt.org/2.1/schema/qudt/>
      PREFIX ndt: <http://nationaldigitaltwin.gov.uk/ontology#>
      PREFIX iesuncertainty: <http://ies.data.gov.uk/ontology/ies_uncertainty_proposal/v2.0#>
      PREFIX rdf: <http://www.w3.org/1999/02/22-rdf-syntax-ns#>
      PREFIX geoplace: <https://www.geoplace.co.uk/addresses-streets/location-data/the-uprn#>
>>>>>>> 6d79fae3
    SELECT
        (?uprn_id AS ?uprnId)
        (?building_toid_id AS ?toid)
        (?parent_building_toid_id AS ?parentToid)
        (REPLACE(STR(?current_energy_rating), "http://gov.uk/government/organisations/department-for-levelling-up-housing-and-communities/ontology/epc#BuildingWithEnergyRatingOf", "") AS ?epc)
        (REPLACE(STR(?property_type), "http://nationaldigitaltwin.gov.uk/ontology#", "") AS ?propertyType)
        (REPLACE(STR(?build_form_type), "http://nationaldigitaltwin.gov.uk/ontology#", "") AS ?buildForm)
        (?line_of_address_literal AS ?fullAddress)
        (SUBSTR(?postcode_literal, 0, 5) AS ?postCode)
    WHERE {
        ?building ies:inLocation ?address .

        ?state ies:isStateOf ?building .
        ?state a ?current_energy_rating .

        ?building ies:isIdentifiedBy ?uprn .
        ?uprn ies:representationValue ?uprn_id .
        ?uprn rdf:type geoplace:UniquePropertyReferenceNumber .

        ?building rdf:type ?property_type .
        ?property_type ies:powertype ndt:PropertyClass .
        ?building rdf:type ?build_form_type .
        ?build_form_type ies:powertype ndt:BuildFormClass .

        ?address ies:isIdentifiedBy ?line_of_address .
        ?line_of_address rdf:type ies:FirstLineOfAddress .
        ?line_of_address ies:representationValue ?line_of_address_literal .

        ?address ies:isIdentifiedBy ?postcode .
        ?postcode rdf:type ies:PostalCode .
        ?postcode ies:representationValue ?postcode_literal .

        OPTIONAL {
            ?building ies:isIdentifiedBy ?building_toid .
            ?building_toid rdf:type ies:TOID .
            ?building_toid ies:representationValue ?building_toid_id .
        }
        OPTIONAL {
            ?building ies:isPartOf ?parent_building .
            ?parent_building ies:isIdentifiedBy ?parent_building_toid .
            ?parent_building_toid ies:representationValue ?parent_building_toid_id .
            ?parent_building_toid rdf:type ies:TOID .
        }

    }
    GROUP BY
        ?uprn_id
        ?building_toid_id
        ?parent_building_toid_id
        ?current_energy_rating
        ?line_of_address_literal
        ?property_type
        ?build_form_type
        ?postcode_literal
    `;
  }

  getBuildingParts(partURIs: string[]) {
    const parts = partURIs
      .map(p =>
        p.trim().replace('http://nationaldigitaltwin.gov.uk/data#', 'p:')
      )
      .join(' ');
    return `
      PREFIX data: <http://nationaldigitaltwin.gov.uk/data#>
      PREFIX ies: <http://ies.data.gov.uk/ontology/ies4#>
      PREFIX qudt: <http://qudt.org/2.1/schema/qudt/>
      PREFIX ndt: <http://nationaldigitaltwin.gov.uk/ontology#>
      PREFIX iesuncertainty: <http://ies.data.gov.uk/ontology/ies_uncertainty_proposal/v2.0#>
      PREFIX rdf: <http://www.w3.org/1999/02/22-rdf-syntax-ns#>
      PREFIX rdfs: <http://www.w3.org/2000/01/rdf-schema#>
      PREFIX p: <http://nationaldigitaltwin.gov.uk/data#>
      SELECT
      (REPLACE(STR(?part_type), "http://nationaldigitaltwin.gov.uk/ontology#", "") AS ?PartType)
      (REPLACE(STR(?part_supertype), "http://nationaldigitaltwin.gov.uk/ontology#", "") AS ?PartSuperType)
      (REPLACE(STR(?insulation_type), "http://nationaldigitaltwin.gov.uk/ontology#", "") AS ?PartInsulationType)
      (REPLACE(STR(?insulation_thickness_mm), "http://nationaldigitaltwin.gov.uk/ontology#", "") AS ?InsulationThickness)
      (REPLACE(STR(?insulation_thickness_mm_lowerbound), "http://nationaldigitaltwin.gov.uk/ontology#", "") AS ?InsulationThicknessLowerBound)
      WHERE {{
          VALUES ?part {${parts}} .
          ?set_of_fused_things ndt:fusedInto ?part .
          ?set_of_fused_things rdfs:subClassOf ?part_type .
          ?part_type rdfs:subClassOf ?part_supertype .

          OPTIONAL {{
              ?insulation_fusion ies:isPartOf ?part .
              ?set_of_fused_insulation ndt:fusedInto ?insulation_fusion .
              ?set_of_fused_insulation rdfs:subClassOf ?insulation_type .
          }}

          OPTIONAL {{
              ?insulation_fusion ies:isPartOf ?part .
              ?insulation_fusion ies:hasCharacteristic ?quantity .
              OPTIONAL {{
                  ?quantity qudt:value ?insulation_thickness_mm .
              }}
              OPTIONAL {{
                  ?quantity qudt:lowerBound ?insulation_thickness_mm_lowerbound .
              }}
          }}
      }}
    `;
  }

  getAllDataPrefixesSelectWhere() {
    return `
    PREFIX xsd: <http://www.w3.org/2001/XMLSchema#>
    PREFIX ies: <http://ies.data.gov.uk/ontology/ies4#>
    PREFIX rdf: <http://www.w3.org/1999/02/22-rdf-syntax-ns#>
    PREFIX ndt: <http://nationaldigitaltwin.gov.uk/ontology#>
    PREFIX geoplace: <https://www.geoplace.co.uk/addresses-streets/location-data/the-uprn#>
    SELECT
        (?uprn_id AS ?uprnId)
        (?building_toid_id AS ?toid)
        (?parent_building_toid_id AS ?parentToid)
        (?epcBound AS ?epc)
        (?propertyTypeBound As ?propertyType)
        (?line_of_address_literal AS ?fullAddress)
        (?postCodeBound AS ?postCode)
        (?buildFormBound AS ?buildForm)
    WHERE {
        ?building ies:inLocation ?address .

        ?state ies:isStateOf ?building .
        ?state a ?current_energy_rating .

        ?building ies:isIdentifiedBy ?uprn .
        ?uprn ies:representationValue ?uprn_id .
        ?uprn rdf:type geoplace:UniquePropertyReferenceNumber .

        ?building a ?building_type .

        #Property type
        ?building rdf:type ?property_type .
        ?property_type ies:powertype ndt:PropertyClass .

        #Built form
        ?building rdf:type ?build_form_type .
        ?build_form_type ies:powertype ndt:BuildFormClass .

        ?address ies:isIdentifiedBy ?line_of_address .
        ?line_of_address rdf:type ies:FirstLineOfAddress .
        ?line_of_address ies:representationValue ?line_of_address_literal .

        ?address ies:isIdentifiedBy ?postcode .
        ?postcode rdf:type ies:PostalCode .
        ?postcode ies:representationValue ?postcode_literal .

        OPTIONAL {
            ?building ies:isIdentifiedBy ?building_toid .
            ?building_toid rdf:type ies:TOID .
            ?building_toid ies:representationValue ?building_toid_id .
        }
        OPTIONAL {
            ?building ies:isPartOf ?parent_building .
            ?parent_building ies:isIdentifiedBy ?parent_building_toid .
            ?parent_building_toid ies:representationValue ?parent_building_toid_id .
            ?parent_building_toid rdf:type ies:TOID .
        }

        BIND(REPLACE(STR(?current_energy_rating), "http://gov.uk/government/organisations/department-for-levelling-up-housing-and-communities/ontology/epc#BuildingWithEnergyRatingOf", "") AS ?epcBound) .
        BIND(REPLACE(STR(?property_type), "http://nationaldigitaltwin.gov.uk/ontology#", "") AS ?propertyTypeBound) .
        BIND(SUBSTR(?postcode_literal, 0, 5) AS ?postCodeBound)
        BIND(REPLACE(STR(?build_form_type), "http://nationaldigitaltwin.gov.uk/ontology#", "") AS ?buildFormBound) .`;
  }

  getAllDataGroupBy() {
    return `}
      GROUP BY
          ?uprn_id
          ?building_toid_id
          ?parent_building_toid_id
          ?epcBound
          ?line_of_address_literal
          ?postCodeBound
          ?propertyTypeBound
          ?buildFormBound
    `;
  }

  valuesStatement(fieldName: string, values: string[]) {
    const formattedValues = "'" + values.join("' '") + "'";
    return `
      VALUES ${fieldName} {${formattedValues}} .
    `;
  }
}<|MERGE_RESOLUTION|>--- conflicted
+++ resolved
@@ -187,31 +187,11 @@
     return `
       PREFIX data: <http://nationaldigitaltwin.gov.uk/data#>
       PREFIX ies: <http://ies.data.gov.uk/ontology/ies4#>
-<<<<<<< HEAD
-      PREFIX epc: <http://gov.uk/government/organisations/department-for-levelling-up-housing-and-communities/ontology/epc#>
-
-      SELECT DISTINCT ?epc
-      WHERE {
-        ?state a ?epc .
-          FILTER(isUri(?epc) && STRSTARTS(STR(?epc), STR(epc:)))
-      }
-    `;
-  }
-
-  // being replaced with below
-  getAllData() {
-    return `
-    PREFIX xsd: <http://www.w3.org/2001/XMLSchema#>
-    PREFIX ies: <http://ies.data.gov.uk/ontology/ies4#>
-    PREFIX rdf: <http://www.w3.org/1999/02/22-rdf-syntax-ns#>
-    PREFIX geoplace: <https://www.geoplace.co.uk/addresses-streets/location-data/the-uprn#>
-=======
       PREFIX qudt: <http://qudt.org/2.1/schema/qudt/>
       PREFIX ndt: <http://nationaldigitaltwin.gov.uk/ontology#>
       PREFIX iesuncertainty: <http://ies.data.gov.uk/ontology/ies_uncertainty_proposal/v2.0#>
       PREFIX rdf: <http://www.w3.org/1999/02/22-rdf-syntax-ns#>
       PREFIX geoplace: <https://www.geoplace.co.uk/addresses-streets/location-data/the-uprn#>
->>>>>>> 6d79fae3
     SELECT
         (?uprn_id AS ?uprnId)
         (?building_toid_id AS ?toid)
