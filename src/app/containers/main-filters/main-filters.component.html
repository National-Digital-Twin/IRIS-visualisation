<div class="filters">
  <form [formGroup]="addressForm">
    <mat-form-field class="search">
      <mat-label>Search by address, postcode</mat-label>
      <input
        matInput
        type="text"
        aria-label="Search by address"
        formControlName="address"
        [matAutocomplete]="addressHints" />
      <mat-autocomplete #addressHints="matAutocomplete">
        @for (result of results$ | async; track result.UPRN) {
          <mat-option
            [value]="result.ADDRESS"
            (onSelectionChange)="selectAddress(result)"
            >{{ removePostCode(result.ADDRESS) | titlecase }}
            {{ result.POSTCODE }}</mat-option
          >
        }
      </mat-autocomplete>
      <button
        matSuffix
        mat-icon-button
        aria-label="Search"
        (click)="selectAddress()">
        <mat-icon>search</mat-icon>
      </button>
    </mat-form-field>
  </form>
<<<<<<< HEAD
  <div class="main-filters">
    <mat-form-field class="epc-filter">
      <mat-label>EPC Rating</mat-label>
      <mat-select
        multiple
        [value]="filterProps?.EPC"
        (selectionChange)="ratingChange($event)">
        @for (rating of getKeys(epcRatings); track rating) {
          <mat-option [value]="rating"
            ><c477-label [epcRating]="epcRatings[rating]"
          /></mat-option>
        }
      </mat-select>
    </mat-form-field>
    <mat-divider vertical></mat-divider>
    <mat-form-field class="building-type-filter">
      <mat-label>Building Type</mat-label>
      <mat-select
        multiple
        [value]="filterProps?.PropertyType"
        (selectionChange)="propertyTypeChange($event)">
        @for (type of getKeys(propertyTypes); track type) {
          <mat-option [value]="type">{{ propertyTypes[type] }}</mat-option>
        }
      </mat-select>
    </mat-form-field>
    <mat-divider vertical></mat-divider>
    <span>Flagged</span>
    <mat-slide-toggle
      [color]="'primary'"
      [checked]="filterProps?.Flagged"
      (change)="flaggedFilterChange($event)"></mat-slide-toggle>
  </div>
=======
  <mat-form-field class="epc-filter">
    <mat-label>EPC Rating</mat-label>
    <mat-select
      multiple
      [value]="filterProps?.EPC"
      (selectionChange)="ratingChange($event)">
      @for (rating of getKeys(epcRatings); track rating) {
        <mat-option [value]="rating"
          ><c477-label [epcRating]="epcRatings[rating]"
        /></mat-option>
      }
    </mat-select>
    @if (filterProps?.EPC) {
      <button
        class="clear-all-button"
        matSuffix
        mat-icon-button
        aria-label="Clear EPC filter"
        (click)="clearEPC($event)">
        <mat-icon class="material-icons-outlined">cancel</mat-icon>
      </button>
    }
  </mat-form-field>
  <mat-form-field class="building-type-filter">
    <mat-label>Building Type</mat-label>
    <mat-select
      multiple
      [value]="filterProps?.PropertyType"
      (selectionChange)="propertyTypeChange($event)">
      @for (type of getKeys(propertyTypes); track type) {
        <mat-option [value]="type">{{ propertyTypes[type] }}</mat-option>
      }
    </mat-select>
    @if (filterProps?.PropertyType) {
      <button
        class="clear-all-button"
        matSuffix
        mat-icon-button
        aria-label="Clear Property type filter"
        (click)="clearPropertyType($event)">
        <mat-icon class="material-icons-outlined">cancel</mat-icon>
      </button>
    }
  </mat-form-field>
>>>>>>> 594d3626
  <button
    class="filters-button"
    mat-flat-button
    (click)="openAdvancedFilters()">
    Advanced Filters <mat-icon iconPositionEnd>add</mat-icon>
  </button>
</div><|MERGE_RESOLUTION|>--- conflicted
+++ resolved
@@ -27,7 +27,6 @@
       </button>
     </mat-form-field>
   </form>
-<<<<<<< HEAD
   <div class="main-filters">
     <mat-form-field class="epc-filter">
       <mat-label>EPC Rating</mat-label>
@@ -41,6 +40,16 @@
           /></mat-option>
         }
       </mat-select>
+      @if (filterProps?.EPC) {
+        <button
+          class="clear-all-button"
+          matSuffix
+          mat-icon-button
+          aria-label="Clear EPC filter"
+          (click)="clearEPC($event)">
+          <mat-icon class="material-icons-outlined">cancel</mat-icon>
+        </button>
+      }
     </mat-form-field>
     <mat-divider vertical></mat-divider>
     <mat-form-field class="building-type-filter">
@@ -53,6 +62,16 @@
           <mat-option [value]="type">{{ propertyTypes[type] }}</mat-option>
         }
       </mat-select>
+      @if (filterProps?.PropertyType) {
+        <button
+          class="clear-all-button"
+          matSuffix
+          mat-icon-button
+          aria-label="Clear Property type filter"
+          (click)="clearPropertyType($event)">
+          <mat-icon class="material-icons-outlined">cancel</mat-icon>
+        </button>
+      }
     </mat-form-field>
     <mat-divider vertical></mat-divider>
     <span>Flagged</span>
@@ -61,52 +80,6 @@
       [checked]="filterProps?.Flagged"
       (change)="flaggedFilterChange($event)"></mat-slide-toggle>
   </div>
-=======
-  <mat-form-field class="epc-filter">
-    <mat-label>EPC Rating</mat-label>
-    <mat-select
-      multiple
-      [value]="filterProps?.EPC"
-      (selectionChange)="ratingChange($event)">
-      @for (rating of getKeys(epcRatings); track rating) {
-        <mat-option [value]="rating"
-          ><c477-label [epcRating]="epcRatings[rating]"
-        /></mat-option>
-      }
-    </mat-select>
-    @if (filterProps?.EPC) {
-      <button
-        class="clear-all-button"
-        matSuffix
-        mat-icon-button
-        aria-label="Clear EPC filter"
-        (click)="clearEPC($event)">
-        <mat-icon class="material-icons-outlined">cancel</mat-icon>
-      </button>
-    }
-  </mat-form-field>
-  <mat-form-field class="building-type-filter">
-    <mat-label>Building Type</mat-label>
-    <mat-select
-      multiple
-      [value]="filterProps?.PropertyType"
-      (selectionChange)="propertyTypeChange($event)">
-      @for (type of getKeys(propertyTypes); track type) {
-        <mat-option [value]="type">{{ propertyTypes[type] }}</mat-option>
-      }
-    </mat-select>
-    @if (filterProps?.PropertyType) {
-      <button
-        class="clear-all-button"
-        matSuffix
-        mat-icon-button
-        aria-label="Clear Property type filter"
-        (click)="clearPropertyType($event)">
-        <mat-icon class="material-icons-outlined">cancel</mat-icon>
-      </button>
-    }
-  </mat-form-field>
->>>>>>> 594d3626
   <button
     class="filters-button"
     mat-flat-button
