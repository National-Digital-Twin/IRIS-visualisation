--- conflicted
+++ resolved
@@ -1,8 +1,4 @@
-<<<<<<< HEAD
-import { Component, inject, OnDestroy } from '@angular/core';
-=======
 import { Component, EventEmitter, Input, Output, inject } from '@angular/core';
->>>>>>> 6d79fae3
 import { CommonModule } from '@angular/common';
 
 import { MatButtonModule } from '@angular/material/button';
@@ -10,16 +6,6 @@
 import { MatFormFieldModule } from '@angular/material/form-field';
 import { MatIconModule } from '@angular/material/icon';
 import { MatInputModule } from '@angular/material/input';
-<<<<<<< HEAD
-import { MatSelectModule } from '@angular/material/select';
-import { ReactiveFormsModule, FormGroup, FormBuilder } from '@angular/forms';
-import { Subscription } from 'rxjs';
-
-import { DataService } from '@core/services/data.service';
-import { EPCRating, PropertyType } from '@core/enums';
-import { FilterPanelComponent } from '@components/filter-panel/filter-panel.component';
-import { MainFiltersFormModel } from '@core/models/filters.model';
-=======
 import { MatSelectChange, MatSelectModule } from '@angular/material/select';
 
 import { FilterPanelComponent } from '@containers/filter-panel/filter-panel.component';
@@ -44,8 +30,7 @@
   AdvancedFiltersFormModel,
   FilterProps,
 } from '@core/models/advanced-filters.model';
-import { FormBuilder, FormGroup } from '@angular/forms';
->>>>>>> 6d79fae3
+import { FormBuilder, FormGroup, ReactiveFormsModule } from '@angular/forms';
 
 @Component({
   selector: 'c477-main-filters',
@@ -63,35 +48,6 @@
   templateUrl: './main-filters.component.html',
   styleUrl: './main-filters.component.css',
 })
-<<<<<<< HEAD
-export class MainFiltersComponent implements OnDestroy {
-  epcRatings: { [key: string]: string } = EPCRating;
-  buildingTypes: { [key: string]: string } = PropertyType;
-  mainFiltersForm: FormGroup;
-  subscriptions: Subscription[] = [];
-
-  private dataService = inject(DataService);
-
-  constructor(
-    public dialog: MatDialog,
-    private fb: FormBuilder
-  ) {
-    this.mainFiltersForm = this.fb.group<MainFiltersFormModel>({
-      epc: null,
-      propertyType: null,
-    });
-
-    this.subscriptions.push(
-      // any time the inner form changes update the parent
-      this.mainFiltersForm.valueChanges.subscribe(
-        (value: MainFiltersFormModel) => {
-          this.dataService.setFilters(value);
-        }
-      )
-    );
-  }
-
-=======
 export class MainFiltersComponent {
   @Input() filterProps?: FilterProps;
   @Output() setRouteParams: EventEmitter<{ [key: string]: string[] }> =
@@ -106,7 +62,6 @@
 
   advancedFiltersForm?: FormGroup;
 
->>>>>>> 6d79fae3
   getKeys(options: { [key: string]: string }) {
     return Object.keys(options);
   }
@@ -164,8 +119,4 @@
     });
     return this.advancedFiltersForm;
   }
-
-  ngOnDestroy(): void {
-    this.subscriptions.forEach(s => s.unsubscribe());
-  }
 }