--- conflicted
+++ resolved
@@ -41,7 +41,6 @@
         itemSize="143">
         <div
           *cdkVirtualFor="
-<<<<<<< HEAD
             let dwellingSet of buildingSelection();
             templateCacheSize: 0;
             trackBy: trackByUPRN
@@ -51,6 +50,10 @@
               [buildingUPRN]="selectedCardUPRN()"
               (cardSelected)="cardSelected($event)"
               (emitViewDetails)="viewDetails($event)"
+              [checked]="cardIsChecked(dwellingSet[0].UPRN)"
+              (toggleChecked)="onToggleChecked(dwellingSet[0].UPRN)"
+              (flag)="onFlag(dwellingSet[0].UPRN)"
+              (removeFlag)="onRemoveFlag(dwellingSet[0].UPRN)"
               [card]="dwellingSet[0]"
               [select]="selectMultiple"></c477-results-card>
           } @else {
@@ -63,20 +66,6 @@
               "></c477-results-card-expandable>
           }
         </div>
-=======
-            let building of buildingSelection();
-            templateCacheSize: 0
-          "
-          [buildingUPRN]="selectedCardUPRN()"
-          (cardSelected)="cardSelected($event)"
-          [checked]="cardIsChecked(building.UPRN)"
-          (toggleChecked)="onToggleChecked(building.UPRN)"
-          (flag)="onFlag(building.UPRN)"
-          (removeFlag)="onRemoveFlag(building.UPRN)"
-          (emitViewDetails)="viewDetails($event)"
-          [card]="building"
-          [select]="selectMultiple"></c477-results-card>
->>>>>>> 3edb2a42
       </cdk-virtual-scroll-viewport>
     </section>
   </div>
