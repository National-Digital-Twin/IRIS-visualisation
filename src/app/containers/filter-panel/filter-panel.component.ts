import { Component, Inject } from '@angular/core';
import { CommonModule } from '@angular/common';
import { DateFilterComponent } from '@components/date-filter/date-filter.component';
import { MatButtonModule } from '@angular/material/button';
import { MatButtonToggleModule } from '@angular/material/button-toggle';
import {
  MAT_DIALOG_DATA,
  MatDialogActions,
  MatDialogClose,
  MatDialogContent,
  MatDialogTitle,
} from '@angular/material/dialog';
import { MatExpansionModule } from '@angular/material/expansion';
import { MultiButtonFilterComponent } from '@components/multi-button-filter/multi-button-filter.component';
import { ReactiveFormsModule, FormGroup } from '@angular/forms';
import {
  BuildForm,
  Floor,
  FloorInsulation,
  InspectionDate,
  PostCode,
  Roof,
  RoofInsulation,
  RoofInsulationThickness,
  WindowGlazing,
  Wall,
  WallInsulation,
} from '@core/enums';
import {
  FilterProps,
  MultiButtonFilterOption,
} from '@core/models/advanced-filters.model';

interface PanelData {
  panelTitle: string;
  filters: MultiButtonFilterOption[];
}

@Component({
  selector: 'c477-filter-panel',
  standalone: true,
  imports: [
    CommonModule,
    DateFilterComponent,
    MatButtonModule,
    MatButtonToggleModule,
    MatDialogActions,
    MatDialogClose,
    MatDialogContent,
    MatDialogTitle,
    MatExpansionModule,
    MultiButtonFilterComponent,
    ReactiveFormsModule,
  ],
  templateUrl: './filter-panel.component.html',
  styleUrl: './filter-panel.component.css',
})
export class FilterPanelComponent {
  advancedFiltersForm: FormGroup;
  generalFilters: MultiButtonFilterOption[] = [
    {
      title: 'Post Code',
      data: PostCode,
      formControlName: 'PostCode',
      selectedValues: this.data.filterProps?.PostCode,
    },
    {
      title: 'Build Form',
      data: BuildForm,
      formControlName: 'BuildForm',
      selectedValues: this.data.filterProps?.BuildForm,
    },
<<<<<<< HEAD
    {
      title: 'Dwelling Size',
      data: DwellingSize,
      formControlName: 'DwellingSize',
      selectedValues: this.data.filterProps?.DwellingSize,
    },
    {
      title: 'Year of Assessment',
      data: InspectionDate,
      formControlName: 'InspectionDate',
      selectedValues: this.data.filterProps?.InspectionDate,
    },
=======
>>>>>>> 409f7188
  ];
  glazingFilters: MultiButtonFilterOption[] = [
    {
      title: 'Multiple Glazing Type',
      data: WindowGlazing,
      formControlName: 'MultipleGlazingType',
      selectedValues: this.data.filterProps?.MultipleGlazingType,
    },
  ];
  wallFilters: MultiButtonFilterOption[] = [
    {
      title: 'Wall Construction',
      data: Wall,
      formControlName: 'WallConstruction',
      selectedValues: this.data.filterProps?.WallConstruction,
    },
    {
      title: 'Wall Insulation',
      data: WallInsulation,
      formControlName: 'WallInsulation',
      selectedValues: this.data.filterProps?.WallInsulation,
    },
  ];
  floorFilters: MultiButtonFilterOption[] = [
    {
      title: 'Floor Construction',
      data: Floor,
      formControlName: 'FloorConstruction',
      selectedValues: this.data.filterProps?.FloorConstruction,
    },
    {
      title: 'Floor Insulation',
      data: FloorInsulation,
      formControlName: 'FloorInsulation',
      selectedValues: this.data.filterProps?.FloorInsulation,
    },
  ];
  roofFilters: MultiButtonFilterOption[] = [
    {
      title: 'Roof Construction',
      data: Roof,
      formControlName: 'RoofConstruction',
      selectedValues: this.data.filterProps?.RoofConstruction,
    },
    {
      title: 'Roof Insulation Location',
      data: RoofInsulation,
      formControlName: 'RoofInsulationLocation',
      selectedValues: this.data.filterProps?.RoofInsulationLocation,
    },
    {
      title: 'Roof Insulation Thickness',
      data: RoofInsulationThickness,
      formControlName: 'RoofInsulationThickness',
      selectedValues: this.data.filterProps?.RoofInsulationThickness,
    },
  ];
  otherPanels: PanelData[] = [
    { panelTitle: 'Glazing', filters: this.glazingFilters },
    { panelTitle: 'Wall', filters: this.wallFilters },
    { panelTitle: 'Floor', filters: this.floorFilters },
    { panelTitle: 'Roof', filters: this.roofFilters },
  ];

  constructor(
    @Inject(MAT_DIALOG_DATA)
    public data: {
      filterProps?: FilterProps;
      form: FormGroup;
    }
  ) {
    this.advancedFiltersForm = this.data.form;
  }
}<|MERGE_RESOLUTION|>--- conflicted
+++ resolved
@@ -70,21 +70,12 @@
       formControlName: 'BuildForm',
       selectedValues: this.data.filterProps?.BuildForm,
     },
-<<<<<<< HEAD
-    {
-      title: 'Dwelling Size',
-      data: DwellingSize,
-      formControlName: 'DwellingSize',
-      selectedValues: this.data.filterProps?.DwellingSize,
-    },
     {
       title: 'Year of Assessment',
       data: InspectionDate,
       formControlName: 'InspectionDate',
       selectedValues: this.data.filterProps?.InspectionDate,
     },
-=======
->>>>>>> 409f7188
   ];
   glazingFilters: MultiButtonFilterOption[] = [
     {
