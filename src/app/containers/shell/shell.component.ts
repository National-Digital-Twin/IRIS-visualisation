import {
  CUSTOM_ELEMENTS_SCHEMA,
  Component,
  Input,
  NgZone,
  AfterViewInit,
  OnChanges,
  ViewChild,
  ElementRef,
  inject,
  numberAttribute,
  computed,
} from '@angular/core';
import { toObservable } from '@angular/core/rxjs-interop';
import { Params, Router } from '@angular/router';
import { AsyncPipe, DOCUMENT } from '@angular/common';

import {
  first,
  forkJoin,
  map,
  switchMap,
  EMPTY,
  Observable,
  combineLatest,
} from 'rxjs';

import { Breakpoints, BreakpointObserver } from '@angular/cdk/layout';
import { ComponentType } from '@angular/cdk/portal';
import { MatDialog, MatDialogRef } from '@angular/material/dialog';

import type { UserPreferences } from '@arc-web/components/src/components/accessibility/ArcAccessibility';
import type { ArcAccessibility, ArcSwitch } from '@arc-web/components';
import '@arc-web/components/src/components/container/arc-container';
import '@arc-web/components/src/components/switch/arc-switch';

import { GeoJsonProperties, Geometry, Polygon } from 'geojson';
import { FeatureCollection } from '@turf/helpers';

import { DetailsPanelComponent } from '@components/details-panel/details-panel.component';
import { MainFiltersComponent } from '@containers/main-filters/main-filters.component';
import { MapComponent } from '@components/map/map.component';
import { ResultsPanelComponent } from '@containers/results-panel/results-panel.component';
import {
  FlagModalComponent,
  FlagModalData,
  FlagModalResult,
} from '@components/flag-modal/flag.modal.component';
import { LoadingScreenComponent } from '@components/loading-screen/loading-screen.component';
import { MinimapComponent } from '@components/minimap/minimap.component';
import {
  RemoveFlagModalComponent,
  RemoveFlagModalData,
  RemoveFlagModalResult,
} from '@components/remove-flag-modal/remove-flag-modal.component';

import { SettingsService, SETTINGS } from '@core/services/settings.service';
import { DataService } from '@core/services/data.service';
import { DataDownloadService } from '@core/services/data-download.service';
import { FilterService } from '@core/services/filter.service';
import { MapService } from '@core/services/map.service';
import { SpatialQueryService } from '@core/services/spatial-query.service';
import { UtilService } from '@core/services/utils.service';

import {
  AdvancedFiltersFormModel,
  FilterKeys,
  FilterProps,
} from '@core/models/advanced-filters.model';
import { URLStateModel } from '@core/models/url-state.model';
import { MinimapData } from '@core/models/minimap-data.model';
import { BuildingMap, BuildingModel } from '@core/models/building.model';

import { RUNTIME_CONFIGURATION } from '@core/tokens/runtime-configuration.token';

@Component({
  selector: 'c477-shell',
  standalone: true,
  imports: [
    DetailsPanelComponent,
    LoadingScreenComponent,
    MainFiltersComponent,
    MapComponent,
    MinimapComponent,
    ResultsPanelComponent,
    AsyncPipe,
  ],
  templateUrl: './shell.component.html',
  styleUrl: './shell.component.scss',
  schemas: [CUSTOM_ELEMENTS_SCHEMA],
})
export class ShellComponent implements AfterViewInit, OnChanges {
  // get map state from route query params
  @Input({ transform: numberAttribute }) pitch: number = 0;
  @Input({ transform: numberAttribute }) bearing: number = 0;
  @Input({ transform: numberAttribute }) lat: number = 0;
  @Input({ transform: numberAttribute }) lng: number = 0;
  @Input({ transform: numberAttribute }) zoom: number = 0;
  // get filters from route query params
  @Input() set filter(filter: string) {
    if (filter) {
      this.filterProps = this.filterService.parseFilterString(filter);
      this.utilService.setFilters(this.filterProps);
    } else {
      this.utilService.setFilters({});
      this.closeResults();
    }
  }

  private readonly settings = inject(SettingsService);
  private readonly colorBlindMode = this.settings.get(SETTINGS.ColorBlindMode);
  private readonly theme = this.settings.get(SETTINGS.Theme);
  public readonly companyLogoSrc = computed(() => {
    const theme = this.theme();
    if (!theme) return '';
    const imageSrc = this.runtimeConfig.companyLogo[theme];
    return imageSrc ? imageSrc : '';
  });

  @ViewChild('accessibility')
  public accessibility?: ElementRef<ArcAccessibility>;
  @ViewChild('colorBlindSwitch')
  public colorBlindSwitch?: ElementRef<ArcSwitch>;
  private readonly document = inject(DOCUMENT);

  private readonly dialog = inject(MatDialog);
  private readonly breakpointObserver = inject(BreakpointObserver);
  private dataService = inject(DataService);
  private dataDownloadService = inject(DataDownloadService);
  private filterService = inject(FilterService);
  private mapService = inject(MapService);
  private router = inject(Router);
  private runtimeConfig = inject(RUNTIME_CONFIGURATION);
  private spatialQueryService = inject(SpatialQueryService);
  private utilService = inject(UtilService);
  private zone = inject(NgZone);

  private selectedBuildingTOID = this.spatialQueryService.selectedBuildingTOID;

  contextData$: Observable<
    FeatureCollection<Geometry, GeoJsonProperties>[] | undefined
  >;

  title = 'IRIS';
  loading = this.dataService.loading;
  mapConfig?: URLStateModel;
  filterProps?: FilterProps;
  minimapData?: MinimapData;
  showMinimap: boolean = true;
  spatialFilterEnabled = this.spatialQueryService.spatialFilterEnabled;

  constructor() {
    this.contextData$ = combineLatest([
      this.dataService.contextData$,
      toObservable(this.dataService.buildings),
    ]).pipe(
      map(([contextData, buildings]) => {
        if (buildings) {
          return this.aggregateEPC(contextData, buildings!);
        } else {
          return undefined;
        }
      })
    );
  }

  public ngAfterViewInit(): void {
    const colorBlindMode = this.colorBlindMode();
    this.setColorBlindMode(colorBlindMode);
    if (this.colorBlindSwitch) {
      this.colorBlindSwitch.nativeElement.checked = colorBlindMode;
    }
  }

  ngOnChanges(): void {
    const mapConfig: URLStateModel = {
      bearing: this.bearing,
      pitch: this.pitch,
      zoom: this.zoom,
      center: [this.lat, this.lng],
    };
    this.mapConfig = mapConfig;

    /**
     * Trigger a update of building color
     * whenever an input changes.
     * This should be done on any map
     * or filter related change.
     * However if @Input()'s are added
     * which are unrelated to the map
     * or filters, a condition statement
     * will need to be added
     */
    this.updateBuildingLayerColour();
  }

  public handleShowAccessibility(event: Event): void {
    event.preventDefault();
    this.accessibility?.nativeElement.show();
  }

  public handleColorBlindSwitchChange(event: Event): void {
    const colorBlindMode = (event.target as HTMLInputElement).checked;
    this.setColorBlindMode(colorBlindMode);
    this.settings.set(SETTINGS.ColorBlindMode, colorBlindMode);
  }

  public handleAccessibilityChange(event: Event): void {
    type IEvent = CustomEvent<{ preferences: UserPreferences }>;
    let { theme } = (event as IEvent).detail.preferences;
    if (theme === 'auto') {
      const { matches } = window.matchMedia('(prefers-color-scheme: dark)');
      theme = matches ? 'dark' : 'light';
    }
    this.document?.body?.setAttribute('theme', theme);
    this.settings.set(SETTINGS.Theme, theme);
  }

  private setColorBlindMode(colorBlindMode: boolean): void {
    this.document?.body?.setAttribute(
      'color-blind-mode',
      colorBlindMode.toString()
    );
  }

  updateBuildingLayerColour() {
    if (this.mapConfig?.zoom && this.mapConfig?.zoom >= 15) {
      this.utilService.createBuildingColourFilter();
    }
  }

  setSearchArea(searchArea: GeoJSON.Feature<Polygon>) {
    this.utilService.setSpatialFilter(searchArea);
    /**
     * need to run this in zone otherwise change detection
     * isn't triggered and results panel won't open
     */
    this.zone.run(() => {
      this.utilService.createBuildingColourFilter();
    });
  }

  /**
   * (Map) building click handler
   * @param TOID TOID of building selected on the map
   */
  setSelectedBuildingTOID(TOID: string | null) {
    const currentTOID = this.selectedBuildingTOID();
    /** new selection on map */
    if (TOID && currentTOID !== TOID) {
      /** Get building UPRNs */
      const buildings = this.utilService.getBuildings(TOID);
      /** single dwelling */
      if (buildings.length === 1) {
        this.utilService.singleDwellingSelectedOnMap(TOID, buildings[0].UPRN);
      } else if (buildings.length > 1) {
        /** multiple dwelling */
        this.zone.run(() =>
          this.utilService.multipleDwellingSelectedOnMap(TOID)
        );
      }
    } else {
      /** deselecting current map selection */
      if (this.utilService.multiDwelling() === undefined) {
        this.utilService.singleDwellingDeselected();
      } else {
        this.utilService.multiDwellingDeselected();
      }
    }
  }

  closeDetails() {
    this.utilService.closeDetailsButtonClick();
  }

  downloadData(format: string) {
    if (format === 'xlsx') {
      this.dataDownloadService.downloadXlsxData([
        this.dataService.selectedBuilding()!,
      ]);
    } else if (format === 'csv') {
      {
        this.dataDownloadService.downloadCSVData([
          this.dataService.selectedBuilding()!,
        ]);
      }
    }
  }

  closeResults() {
    /** if there is no spatial filter close results panel */
    if (!this.spatialFilterEnabled()) {
      this.utilService.closeResultsPanel();
    }
  }

  resetMapView() {
    this.mapService.mapInstance.easeTo({
      center: this.runtimeConfig.map.center,
      zoom: this.runtimeConfig.map.zoom,
      pitch: this.runtimeConfig.map.pitch,
      bearing: this.runtimeConfig.map.bearing,
      duration: 1500,
    });
  }

  resetNorth() {
    this.mapService.mapInstance.easeTo({ bearing: 0 });
  }

  tilt2D(twoDimensions: boolean) {
    const maxPitch = twoDimensions ? 0 : 85;
    const pitch = twoDimensions ? 0 : this.runtimeConfig.map.pitch;
    this.mapService.mapInstance.easeTo({ pitch });
    this.mapService.mapInstance.setMaxPitch(maxPitch);
  }

  zoomIn() {
    this.mapService.mapInstance.zoomIn();
  }

  zoomOut() {
    this.mapService.mapInstance.zoomOut();
  }

  deleteSpatialFilter() {
    this.utilService.deleteSpatialFilter();
    this.updateBuildingLayerColour();
  }

  setAdvancedFilters(filter: AdvancedFiltersFormModel) {
    for (const [key, value] of Object.entries(filter)) {
      if (value === null) {
        delete filter[key as keyof AdvancedFiltersFormModel];
      }
    }
    const queryParams = this.createQueryParams(
      filter as unknown as { [key: string]: string[] }
    );
    this.navigate(queryParams);
  }

  setFilterParams(filter: { [key: string]: string[] }) {
    const queryParams = this.createQueryParams(filter);
    this.navigate(queryParams);
  }

  setRouteMapParams(params: URLStateModel) {
    const { bearing, center, pitch, zoom } = params;
    const queryParams = {
      bearing,
      lat: center[1],
      lng: center[0],
      pitch,
      zoom,
    };
    this.navigate(queryParams);
  }

  public onFlag(buildings: BuildingModel[]): void {
    /* filter out buildings that are already flagged */
    const toFlag = buildings.filter(b => typeof b.Flagged === 'undefined');
    this.openFlagModal<FlagModalComponent, FlagModalData, FlagModalResult>(
      FlagModalComponent,
      toFlag
    )
      .pipe(
        switchMap(modal => modal.afterClosed()),
        switchMap(flag =>
          flag !== undefined && flag == true
            ? forkJoin(
                ...toFlag.map(b => this.dataService.flagToInvestigate(b))
              )
            : EMPTY
        )
      )
      .subscribe();
  }

  public onRemoveFlag(building: BuildingModel): void {
    this.openFlagModal<
      RemoveFlagModalComponent,
      RemoveFlagModalData,
      RemoveFlagModalResult
    >(RemoveFlagModalComponent, building)
      .pipe(
        switchMap(modal => modal.afterClosed()),
        switchMap(reason =>
          reason !== undefined
            ? this.dataService.invalidateFlag(building, reason!)
            : EMPTY
        )
      )
      .subscribe();
  }

  /**
   * Open Flag Modal.
   *
   * Opens a material dialog with a given component flag modal component
   * and data. The modal is opened in fullscreen on mobile devices and
   * cannot be closed by clicking outside of the modal.
   */
  private openFlagModal<C, D, R>(
    template: ComponentType<C>,
    data: D
  ): Observable<MatDialogRef<C, R>> {
    return this.breakpointObserver.observe(Breakpoints.Handset).pipe(
      first(),
      map(({ matches }) =>
        this.dialog.open<C, D, R>(template, {
          data: data,
          disableClose: true,
          ...(matches
            ? {
                width: '100%',
                height: '100%',
                maxWidth: '100vw',
                maxHeight: '100vh',
              }
            : {
                width: 'auto',
                height: 'auto',
                minWidth: '400px',
              }),
        })
      )
    );
  }

  private createQueryParams(filter: { [key: string]: string[] }) {
    Object.keys(filter).forEach((key: string) => {
      if (this.filterProps && this.filterProps[key as FilterKeys]) {
        delete this.filterProps[key as FilterKeys];
      }
    });
    const filterString = this.filterService.createFilterString(
      filter,
      this.filterProps
    );
    const queryParams = {
      filter: filterString !== '' ? filterString : undefined,
    };
    return queryParams;
  }

  clearAllFilters() {
<<<<<<< HEAD
    if (this.filterProps && Object.keys(this.filterProps).length > 0) {
      const params = this.createQueryParams({
        EPC: [],
        PropertyType: [],
        PostCode: [],
        BuildForm: [],
        WindowGlazing: [],
        WallConstruction: [],
        WallInsulation: [],
        FloorConstruction: [],
        FloorInsulation: [],
        RoofConstruction: [],
        RoofInsulationLocation: [],
        RoofInsulationThickness: [],
        YearOfAssessment: [],
        Flagged: [],
      });
      this.navigate(params);
      /** delete spatial filter if it exists */
      if (this.spatialFilterEnabled()) {
        this.utilService.deleteSpatialFilter();
      }
    }
    /** if there is only a spatial filter, delete and redraw map */
    if (
      this.filterProps &&
      Object.keys(this.filterProps).length === 0 &&
      this.spatialFilterEnabled()
    ) {
      this.utilService.deleteSpatialFilter();
      this.updateBuildingLayerColour();
    }
=======
    this.utilService.deleteSpatialFilter();
    const params = this.createQueryParams({
      EPC: [],
      PropertyType: [],
      PostCode: [],
      BuildForm: [],
      WindowGlazing: [],
      WallConstruction: [],
      WallInsulation: [],
      FloorConstruction: [],
      FloorInsulation: [],
      RoofConstruction: [],
      RoofInsulationLocation: [],
      RoofInsulationThickness: [],
      YearOfAssessment: [],
      Flagged: [],
      EPCExpiry: [],
    });
    this.navigate(params);
>>>>>>> 6e9952a0
  }

  private navigate(queryParams: Params) {
    this.zone.run(() => {
      this.router.navigate(['/'], {
        queryParams,
        queryParamsHandling: 'merge',
      });
    });
  }

  private aggregateEPC(
    contextData: FeatureCollection<Geometry, GeoJsonProperties>[],
    buildings: BuildingMap
  ) {
    const aggregateData = this.utilService.createAddressPoints(
      Object.values(buildings).flat(),
      contextData
    );
    return aggregateData;
  }
}<|MERGE_RESOLUTION|>--- conflicted
+++ resolved
@@ -445,7 +445,6 @@
   }
 
   clearAllFilters() {
-<<<<<<< HEAD
     if (this.filterProps && Object.keys(this.filterProps).length > 0) {
       const params = this.createQueryParams({
         EPC: [],
@@ -462,6 +461,7 @@
         RoofInsulationThickness: [],
         YearOfAssessment: [],
         Flagged: [],
+        EPCExpiry: [],
       });
       this.navigate(params);
       /** delete spatial filter if it exists */
@@ -478,27 +478,6 @@
       this.utilService.deleteSpatialFilter();
       this.updateBuildingLayerColour();
     }
-=======
-    this.utilService.deleteSpatialFilter();
-    const params = this.createQueryParams({
-      EPC: [],
-      PropertyType: [],
-      PostCode: [],
-      BuildForm: [],
-      WindowGlazing: [],
-      WallConstruction: [],
-      WallInsulation: [],
-      FloorConstruction: [],
-      FloorInsulation: [],
-      RoofConstruction: [],
-      RoofInsulationLocation: [],
-      RoofInsulationThickness: [],
-      YearOfAssessment: [],
-      Flagged: [],
-      EPCExpiry: [],
-    });
-    this.navigate(params);
->>>>>>> 6e9952a0
   }
 
   private navigate(queryParams: Params) {
