import {
  CUSTOM_ELEMENTS_SCHEMA,
  Component,
  Input,
  NgZone,
  OnChanges,
  OnDestroy,
  inject,
  numberAttribute,
} from '@angular/core';
<<<<<<< HEAD
import { Subscription } from 'rxjs';
=======
import { Router } from '@angular/router';

import {
  combineLatest,
  distinctUntilChanged,
  tap,
  map,
  Subscription,
} from 'rxjs';
>>>>>>> 6b1cfc4b

import { LngLatBounds } from 'mapbox-gl';
import { Polygon } from 'geojson';

import { DetailsPanelComponent } from '@components/details-panel/details-panel.component';
import { MapComponent } from '@components/map/map.component';
import { ResultsPanelComponent } from '@containers/results-panel/results-panel.component';

import { DataService } from '@core/services/data.service';
import { MapService } from '@core/services/map.service';
import { SpatialQueryService } from '@core/services/spatial-query.service';

import { MapLayerFilter } from '@core/models/layer-filter.model';
import { MapConfigModel } from '@core/models/map-configuration.model';

import { RUNTIME_CONFIGURATION } from '@core/tokens/runtime-configuration.token';

@Component({
  selector: 'c477-shell',
  standalone: true,
  imports: [DetailsPanelComponent, MapComponent, ResultsPanelComponent],
  templateUrl: './shell.component.html',
  styleUrl: './shell.component.scss',
  schemas: [CUSTOM_ELEMENTS_SCHEMA],
})
export class ShellComponent implements OnDestroy, OnChanges {
  // get map state from route query params
  @Input({ transform: numberAttribute }) pitch: number = 0;
  @Input({ transform: numberAttribute }) bearing: number = 0;
  @Input({ transform: numberAttribute }) lat: number = 0;
  @Input({ transform: numberAttribute }) lng: number = 0;
  @Input({ transform: numberAttribute }) zoom: number = 0;

  private dataService = inject(DataService);
  private mapService = inject(MapService);
  private router = inject(Router);
  private runtimeConfig = inject(RUNTIME_CONFIGURATION);
  private spatialQueryService = inject(SpatialQueryService);
  private zone = inject(NgZone);

  private selectedBuildingTOID = this.spatialQueryService.selectedBuildingTOID;

  title = 'C477 Visualisation';
  dataSubscription!: Subscription;
  // addressesSubscription: Subscription;

  spatialFilterSubscription: Subscription;

  mapConfig?: MapConfigModel;

  constructor() {
    // TODO remove when using real API
<<<<<<< HEAD
    this.dataSubscription = this.dataService
      .getAllData()
      .subscribe(res => console.log('all data', res));
=======
    this.dataSubscription = this.dataService.loadAddressData().subscribe();

    // When map bounds change, refilter data
    this.addressesSubscription = combineLatest([
      this.mapService.mapBounds$.pipe(),
      this.dataService.addresses$.pipe(distinctUntilChanged()),
    ])
      .pipe(
        map(([bounds, addresses]) =>
          this.dataService.filterAddresses(addresses!, bounds!)
        ),
        tap((data: BuildingModel[]) => {
          const spatialFilterEnabled =
            this.spatialQueryService.spatialFilterEnabled();
          if (!spatialFilterEnabled) {
            this.updateMap(data);
          }
        })
      )
      .subscribe();

    // when a spatial filter is set, filter map
    this.spatialFilterSubscription = combineLatest([
      this.spatialQueryService.spatialFilterBounds$.pipe(),
      this.dataService.addresses$.pipe(distinctUntilChanged()),
    ])
      .pipe(
        map(([bounds, addresses]) => {
          return this.dataService.filterAddresses(addresses!, bounds!);
        }),
        tap((data: BuildingModel[]) => this.updateMap(data))
      )
      .subscribe();
  }

  ngOnChanges(): void {
    const mapConfig: MapConfigModel = {
      bearing: this.bearing,
      pitch: this.pitch,
      zoom: this.zoom,
      center: [this.lat, this.lng],
    };
    this.mapConfig = mapConfig;
  }

  updateMap(data: BuildingModel[]) {
    // create building colour filter expression to style buildings layer
    const exp = this.mapService.createBuildingColourFilter(data);
    this.mapService.setMapLayerPaint(
      'OS/TopographicArea_2/Building/1_3D',
      'fill-extrusion-color',
      exp
    );
>>>>>>> 6b1cfc4b
  }

  filterLayer(filter: MapLayerFilter) {
    this.mapService.filterMapLayer(filter);
  }

  setSearchArea(searchArea: GeoJSON.Feature<Polygon>) {
    this.spatialQueryService.selectBuildings(searchArea);
  }

  setSelectedBuildingTOID(TOID: string | null) {
    const currentTOID = this.selectedBuildingTOID();
    if (TOID && currentTOID !== TOID) {
      this.spatialQueryService.setSelectedTOID(TOID);
      this.spatialQueryService.selectBuilding(TOID);
    } else {
      this.spatialQueryService.setSelectedTOID('');
      this.spatialQueryService.selectBuilding('');
    }
  }

  zoomIn() {
    this.mapService.mapInstance.zoomIn();
  }

  zoomOut() {
    this.mapService.mapInstance.zoomOut();
  }

  resetMapView() {
    this.mapService.mapInstance.easeTo({
      center: this.runtimeConfig.map.center,
      zoom: this.runtimeConfig.map.zoom,
      pitch: this.runtimeConfig.map.pitch,
      bearing: this.runtimeConfig.map.bearing,
      duration: 1500,
    });
  }

  deleteSpatialFilter() {
    this.spatialQueryService.setSpatialFilter(false);
  }
  setMapBounds(bounds: LngLatBounds) {
    this.mapService.setMapBounds(bounds);
  }

  setRouteParams(params: MapConfigModel) {
    const { bearing, center, pitch, zoom } = params;
    this.zone.run(() => {
      this.router.navigate(['/'], {
        queryParams: { bearing, lat: center[1], lng: center[0], pitch, zoom },
      });
    });
  }

  ngOnDestroy(): void {
    this.dataSubscription.unsubscribe();
  }
}<|MERGE_RESOLUTION|>--- conflicted
+++ resolved
@@ -8,19 +8,9 @@
   inject,
   numberAttribute,
 } from '@angular/core';
-<<<<<<< HEAD
-import { Subscription } from 'rxjs';
-=======
 import { Router } from '@angular/router';
 
-import {
-  combineLatest,
-  distinctUntilChanged,
-  tap,
-  map,
-  Subscription,
-} from 'rxjs';
->>>>>>> 6b1cfc4b
+import { Subscription } from 'rxjs';
 
 import { LngLatBounds } from 'mapbox-gl';
 import { Polygon } from 'geojson';
@@ -67,50 +57,13 @@
   dataSubscription!: Subscription;
   // addressesSubscription: Subscription;
 
-  spatialFilterSubscription: Subscription;
-
   mapConfig?: MapConfigModel;
 
   constructor() {
     // TODO remove when using real API
-<<<<<<< HEAD
     this.dataSubscription = this.dataService
       .getAllData()
       .subscribe(res => console.log('all data', res));
-=======
-    this.dataSubscription = this.dataService.loadAddressData().subscribe();
-
-    // When map bounds change, refilter data
-    this.addressesSubscription = combineLatest([
-      this.mapService.mapBounds$.pipe(),
-      this.dataService.addresses$.pipe(distinctUntilChanged()),
-    ])
-      .pipe(
-        map(([bounds, addresses]) =>
-          this.dataService.filterAddresses(addresses!, bounds!)
-        ),
-        tap((data: BuildingModel[]) => {
-          const spatialFilterEnabled =
-            this.spatialQueryService.spatialFilterEnabled();
-          if (!spatialFilterEnabled) {
-            this.updateMap(data);
-          }
-        })
-      )
-      .subscribe();
-
-    // when a spatial filter is set, filter map
-    this.spatialFilterSubscription = combineLatest([
-      this.spatialQueryService.spatialFilterBounds$.pipe(),
-      this.dataService.addresses$.pipe(distinctUntilChanged()),
-    ])
-      .pipe(
-        map(([bounds, addresses]) => {
-          return this.dataService.filterAddresses(addresses!, bounds!);
-        }),
-        tap((data: BuildingModel[]) => this.updateMap(data))
-      )
-      .subscribe();
   }
 
   ngOnChanges(): void {
@@ -123,16 +76,15 @@
     this.mapConfig = mapConfig;
   }
 
-  updateMap(data: BuildingModel[]) {
-    // create building colour filter expression to style buildings layer
-    const exp = this.mapService.createBuildingColourFilter(data);
-    this.mapService.setMapLayerPaint(
-      'OS/TopographicArea_2/Building/1_3D',
-      'fill-extrusion-color',
-      exp
-    );
->>>>>>> 6b1cfc4b
-  }
+  // updateMap(data: BuildingModel[]) {
+  //   // create building colour filter expression to style buildings layer
+  //   const exp = this.mapService.createBuildingColourFilter(data);
+  //   this.mapService.setMapLayerPaint(
+  //     'OS/TopographicArea_2/Building/1_3D',
+  //     'fill-extrusion-color',
+  //     exp
+  //   );
+  // }
 
   filterLayer(filter: MapLayerFilter) {
     this.mapService.filterMapLayer(filter);
@@ -174,6 +126,7 @@
   deleteSpatialFilter() {
     this.spatialQueryService.setSpatialFilter(false);
   }
+
   setMapBounds(bounds: LngLatBounds) {
     this.mapService.setMapBounds(bounds);
   }
