--- conflicted
+++ resolved
@@ -30,16 +30,7 @@
 @Component({
   selector: 'c477-shell',
   standalone: true,
-<<<<<<< HEAD
-  imports: [MapComponent, ResultsPanelComponent],
-=======
-  imports: [
-    CommonModule,
-    DetailsPanelComponent,
-    MapComponent,
-    ResultsPanelComponent,
-  ],
->>>>>>> 1abd7994
+  imports: [DetailsPanelComponent, MapComponent, ResultsPanelComponent],
   templateUrl: './shell.component.html',
   styleUrl: './shell.component.scss',
   schemas: [CUSTOM_ELEMENTS_SCHEMA],
