import {
  CUSTOM_ELEMENTS_SCHEMA,
  Component,
  Input,
  NgZone,
  AfterViewInit,
  OnChanges,
  ViewChild,
  ElementRef,
  inject,
  numberAttribute,
  computed,
} from '@angular/core';
import { toObservable } from '@angular/core/rxjs-interop';
import { Params, Router } from '@angular/router';
import { AsyncPipe, DOCUMENT } from '@angular/common';

import {
  first,
  forkJoin,
  map,
  switchMap,
  EMPTY,
  Observable,
  combineLatest,
} from 'rxjs';

import { Breakpoints, BreakpointObserver } from '@angular/cdk/layout';
import { ComponentType } from '@angular/cdk/portal';
import { MatDialog, MatDialogRef } from '@angular/material/dialog';

import type { UserPreferences } from '@arc-web/components/src/components/accessibility/ArcAccessibility';
import type { ArcAccessibility, ArcSwitch } from '@arc-web/components';
import '@arc-web/components/src/components/container/arc-container';
import '@arc-web/components/src/components/switch/arc-switch';

import { GeoJsonProperties, Geometry, Polygon } from 'geojson';
import { FeatureCollection } from '@turf/helpers';

import { DetailsPanelComponent } from '@components/details-panel/details-panel.component';
import { MainFiltersComponent } from '@containers/main-filters/main-filters.component';
import { MapComponent } from '@components/map/map.component';
import { ResultsPanelComponent } from '@containers/results-panel/results-panel.component';
import {
  FlagModalComponent,
  FlagModalData,
  FlagModalResult,
} from '@components/flag-modal/flag.modal.component';
import { LoadingScreenComponent } from '@components/loading-screen/loading-screen.component';
import { MinimapComponent } from '@components/minimap/minimap.component';
import {
  RemoveFlagModalComponent,
  RemoveFlagModalData,
  RemoveFlagModalResult,
} from '@components/remove-flag-modal/remove-flag-modal.component';

import { SettingsService, SETTINGS } from '@core/services/settings.service';
import { DataService } from '@core/services/data.service';
import { DataDownloadService } from '@core/services/data-download.service';
import { FilterService } from '@core/services/filter.service';
import { MapService } from '@core/services/map.service';
import { SpatialQueryService } from '@core/services/spatial-query.service';
import { UtilService } from '@core/services/utils.service';

import {
  AdvancedFiltersFormModel,
  FilterKeys,
  FilterProps,
} from '@core/models/advanced-filters.model';
import { URLStateModel } from '@core/models/url-state.model';
import { MinimapData } from '@core/models/minimap-data.model';
import { BuildingMap, BuildingModel } from '@core/models/building.model';

import { RUNTIME_CONFIGURATION } from '@core/tokens/runtime-configuration.token';

@Component({
  selector: 'c477-shell',
  standalone: true,
  imports: [
    DetailsPanelComponent,
    LoadingScreenComponent,
    MainFiltersComponent,
    MapComponent,
    MinimapComponent,
    ResultsPanelComponent,
    AsyncPipe,
  ],
  templateUrl: './shell.component.html',
  styleUrl: './shell.component.scss',
  schemas: [CUSTOM_ELEMENTS_SCHEMA],
})
export class ShellComponent implements AfterViewInit, OnChanges {
  // get map state from route query params
  @Input({ transform: numberAttribute }) pitch: number = 0;
  @Input({ transform: numberAttribute }) bearing: number = 0;
  @Input({ transform: numberAttribute }) lat: number = 0;
  @Input({ transform: numberAttribute }) lng: number = 0;
  @Input({ transform: numberAttribute }) zoom: number = 0;
  // get filters from route query params
  @Input() set filter(filter: string) {
    if (filter) {
      this.filterProps = this.filterService.parseFilterString(filter);
      this.utilService.setFilters(this.filterProps);
    } else {
      this.utilService.setFilters({});
      this.closeResults();
    }
  }

  private readonly settings = inject(SettingsService);
  private readonly colorBlindMode = this.settings.get(SETTINGS.ColorBlindMode);
  private readonly theme = this.settings.get(SETTINGS.Theme);
  public readonly companyLogoSrc = computed(() => {
    const theme = this.theme();
    if (!theme) return '';
    const imageSrc = this.runtimeConfig.companyLogo[theme];
    return imageSrc ? imageSrc : '';
  });

  @ViewChild('accessibility')
  public accessibility?: ElementRef<ArcAccessibility>;
  @ViewChild('colorBlindSwitch')
  public colorBlindSwitch?: ElementRef<ArcSwitch>;
  private readonly document = inject(DOCUMENT);

  private readonly dialog = inject(MatDialog);
  private readonly breakpointObserver = inject(BreakpointObserver);
  private dataService = inject(DataService);
  private dataDownloadService = inject(DataDownloadService);
  private filterService = inject(FilterService);
  private mapService = inject(MapService);
  private router = inject(Router);
  private runtimeConfig = inject(RUNTIME_CONFIGURATION);
  private spatialQueryService = inject(SpatialQueryService);
  private utilService = inject(UtilService);
  private zone = inject(NgZone);

  private selectedBuildingTOID = this.spatialQueryService.selectedBuildingTOID;

  contextData$: Observable<
    FeatureCollection<Geometry, GeoJsonProperties>[] | undefined
  >;

  title = 'IRIS';
  loading = this.dataService.loading;
  mapConfig?: URLStateModel;
  filterProps?: FilterProps;
  minimapData?: MinimapData;
  showMinimap: boolean = true;

<<<<<<< HEAD
  constructor() {
    this.contextData$ = combineLatest([
      this.dataService.contextData$,
      toObservable(this.dataService.buildings),
    ]).pipe(
      map(([contextData, buildings]) => {
        if (buildings) {
          return this.aggregateEPC(contextData, buildings!);
        } else {
          return undefined;
        }
      })
    );
  }
=======
  spatialFilterEnabled = this.spatialQueryService.spatialFilterEnabled;
>>>>>>> 1544e95d

  public ngAfterViewInit(): void {
    const colorBlindMode = this.colorBlindMode();
    this.setColorBlindMode(colorBlindMode);
    if (this.colorBlindSwitch) {
      this.colorBlindSwitch.nativeElement.checked = colorBlindMode;
    }
  }

  ngOnChanges(): void {
    const mapConfig: URLStateModel = {
      bearing: this.bearing,
      pitch: this.pitch,
      zoom: this.zoom,
      center: [this.lat, this.lng],
    };
    this.mapConfig = mapConfig;

    /**
     * Trigger a update of building color
     * whenever an input changes.
     * This should be done on any map
     * or filter related change.
     * However if @Input()'s are added
     * which are unrelated to the map
     * or filters, a condition statement
     * will need to be added
     */
    this.updateBuildingLayerColour();
  }

  public handleShowAccessibility(event: Event): void {
    event.preventDefault();
    this.accessibility?.nativeElement.show();
  }

  public handleColorBlindSwitchChange(event: Event): void {
    const colorBlindMode = (event.target as HTMLInputElement).checked;
    this.setColorBlindMode(colorBlindMode);
    this.settings.set(SETTINGS.ColorBlindMode, colorBlindMode);
  }

  public handleAccessibilityChange(event: Event): void {
    type IEvent = CustomEvent<{ preferences: UserPreferences }>;
    let { theme } = (event as IEvent).detail.preferences;
    if (theme === 'auto') {
      const { matches } = window.matchMedia('(prefers-color-scheme: dark)');
      theme = matches ? 'dark' : 'light';
    }
    this.document?.body?.setAttribute('theme', theme);
    this.settings.set(SETTINGS.Theme, theme);
  }

  private setColorBlindMode(colorBlindMode: boolean): void {
    this.document?.body?.setAttribute(
      'color-blind-mode',
      colorBlindMode.toString()
    );
  }

  updateBuildingLayerColour() {
    if (this.mapConfig?.zoom && this.mapConfig?.zoom >= 15) {
      this.utilService.createBuildingColourFilter();
    }
  }

  setSearchArea(searchArea: GeoJSON.Feature<Polygon>) {
    this.utilService.setSpatialFilter(searchArea);
    /**
     * need to run this in zone otherwise change detection
     * isn't triggered and results panel won't open
     */
    this.zone.run(() => {
      this.utilService.createBuildingColourFilter();
    });
  }

  /**
   * (Map) building click handler
   * @param TOID TOID of building selected on the map
   */
  setSelectedBuildingTOID(TOID: string | null) {
    const currentTOID = this.selectedBuildingTOID();
    /** new selection on map */
    if (TOID && currentTOID !== TOID) {
      /** Get building UPRNs */
      const buildings = this.utilService.getBuildings(TOID);
      /** single dwelling */
      if (buildings.length === 1) {
        this.utilService.singleDwellingSelectedOnMap(TOID, buildings[0].UPRN);
      } else if (buildings.length > 1) {
        /** multiple dwelling */
        this.zone.run(() =>
          this.utilService.multipleDwellingSelectedOnMap(TOID)
        );
      }
    } else {
      /** deselecting current map selection */
      if (this.utilService.multiDwelling() === undefined) {
        this.utilService.singleDwellingDeselected();
      } else {
        this.utilService.multiDwellingDeselected();
      }
    }
  }

  closeDetails() {
    this.utilService.closeDetailsButtonClick();
  }

  downloadData(format: string) {
    if (format === 'xlsx') {
      this.dataDownloadService.downloadXlsxData([
        this.dataService.selectedBuilding()!,
      ]);
    } else if (format === 'csv') {
      {
        this.dataDownloadService.downloadCSVData([
          this.dataService.selectedBuilding()!,
        ]);
      }
    }
  }

  closeResults() {
    /** if there is no spatial filter close results panel */
    if (!this.spatialFilterEnabled()) {
      this.utilService.closeResultsPanel();
    }
  }

  resetMapView() {
    this.mapService.mapInstance.easeTo({
      center: this.runtimeConfig.map.center,
      zoom: this.runtimeConfig.map.zoom,
      pitch: this.runtimeConfig.map.pitch,
      bearing: this.runtimeConfig.map.bearing,
      duration: 1500,
    });
  }

  resetNorth() {
    this.mapService.mapInstance.easeTo({ bearing: 0 });
  }

  tilt2D(twoDimensions: boolean) {
    const maxPitch = twoDimensions ? 0 : 85;
    const pitch = twoDimensions ? 0 : this.runtimeConfig.map.pitch;
    this.mapService.mapInstance.easeTo({ pitch });
    this.mapService.mapInstance.setMaxPitch(maxPitch);
  }

  zoomIn() {
    this.mapService.mapInstance.zoomIn();
  }

  zoomOut() {
    this.mapService.mapInstance.zoomOut();
  }

  deleteSpatialFilter() {
    this.utilService.deleteSpatialFilter();
    this.updateBuildingLayerColour();
  }

  setAdvancedFilters(filter: AdvancedFiltersFormModel) {
    for (const [key, value] of Object.entries(filter)) {
      if (value === null) {
        delete filter[key as keyof AdvancedFiltersFormModel];
      }
    }
    const queryParams = this.createQueryParams(
      filter as unknown as { [key: string]: string[] }
    );
    this.navigate(queryParams);
  }

  setFilterParams(filter: { [key: string]: string[] }) {
    const queryParams = this.createQueryParams(filter);
    this.navigate(queryParams);
  }

  setRouteMapParams(params: URLStateModel) {
    const { bearing, center, pitch, zoom } = params;
    const queryParams = {
      bearing,
      lat: center[1],
      lng: center[0],
      pitch,
      zoom,
    };
    this.navigate(queryParams);
  }

  public onFlag(buildings: BuildingModel[]): void {
    /* filter out buildings that are already flagged */
    const toFlag = buildings.filter(b => typeof b.Flagged === 'undefined');
    this.openFlagModal<FlagModalComponent, FlagModalData, FlagModalResult>(
      FlagModalComponent,
      toFlag
    )
      .pipe(
        switchMap(modal => modal.afterClosed()),
        switchMap(flag =>
          flag !== undefined && flag == true
            ? forkJoin(
                ...toFlag.map(b => this.dataService.flagToInvestigate(b))
              )
            : EMPTY
        )
      )
      .subscribe();
  }

  public onRemoveFlag(building: BuildingModel): void {
    this.openFlagModal<
      RemoveFlagModalComponent,
      RemoveFlagModalData,
      RemoveFlagModalResult
    >(RemoveFlagModalComponent, building)
      .pipe(
        switchMap(modal => modal.afterClosed()),
        switchMap(reason =>
          reason !== undefined
            ? this.dataService.invalidateFlag(building, reason!)
            : EMPTY
        )
      )
      .subscribe();
  }

  /**
   * Open Flag Modal.
   *
   * Opens a material dialog with a given component flag modal component
   * and data. The modal is opened in fullscreen on mobile devices and
   * cannot be closed by clicking outside of the modal.
   */
  private openFlagModal<C, D, R>(
    template: ComponentType<C>,
    data: D
  ): Observable<MatDialogRef<C, R>> {
    return this.breakpointObserver.observe(Breakpoints.Handset).pipe(
      first(),
      map(({ matches }) =>
        this.dialog.open<C, D, R>(template, {
          data: data,
          disableClose: true,
          ...(matches
            ? {
                width: '100%',
                height: '100%',
                maxWidth: '100vw',
                maxHeight: '100vh',
              }
            : {
                width: 'auto',
                height: 'auto',
                minWidth: '400px',
              }),
        })
      )
    );
  }

  private createQueryParams(filter: { [key: string]: string[] }) {
    Object.keys(filter).forEach((key: string) => {
      if (this.filterProps && this.filterProps[key as FilterKeys]) {
        delete this.filterProps[key as FilterKeys];
      }
    });
    const filterString = this.filterService.createFilterString(
      filter,
      this.filterProps
    );
    const queryParams = {
      filter: filterString !== '' ? filterString : undefined,
    };
    return queryParams;
  }

  clearAllFilters() {
    this.utilService.deleteSpatialFilter();
    const params = this.createQueryParams({
      EPC: [],
      PropertyType: [],
      PostCode: [],
      BuildForm: [],
      WindowGlazing: [],
      WallConstruction: [],
      WallInsulation: [],
      FloorConstruction: [],
      FloorInsulation: [],
      RoofConstruction: [],
      RoofInsulationLocation: [],
      RoofInsulationThickness: [],
      YearOfAssessment: [],
      Flagged: [],
    });
    this.navigate(params);
  }

  private navigate(queryParams: Params) {
    this.zone.run(() => {
      this.router.navigate(['/'], {
        queryParams,
        queryParamsHandling: 'merge',
      });
    });
  }

  private aggregateEPC(
    contextData: FeatureCollection<Geometry, GeoJsonProperties>[],
    buildings: BuildingMap
  ) {
    const aggregateData = this.utilService.createAddressPoints(
      Object.values(buildings).flat(),
      contextData
    );
    return aggregateData;
  }
}<|MERGE_RESOLUTION|>--- conflicted
+++ resolved
@@ -147,8 +147,8 @@
   filterProps?: FilterProps;
   minimapData?: MinimapData;
   showMinimap: boolean = true;
-
-<<<<<<< HEAD
+  spatialFilterEnabled = this.spatialQueryService.spatialFilterEnabled;
+
   constructor() {
     this.contextData$ = combineLatest([
       this.dataService.contextData$,
@@ -163,9 +163,6 @@
       })
     );
   }
-=======
-  spatialFilterEnabled = this.spatialQueryService.spatialFilterEnabled;
->>>>>>> 1544e95d
 
   public ngAfterViewInit(): void {
     const colorBlindMode = this.colorBlindMode();
