<div
  class="results-card"
  [ngClass]="{ 'results-card--select': +card.UPRN === buildingUPRN }">
  <div class="results-card__header">
    @if (select) {
      <mat-checkbox
        color="primary"
        [checked]="checked"
        (change)="toggleChecked.emit()">
        {{ getAddressSegment(0) }}
        {{ getAddressSegment(1) }}
      </mat-checkbox>
    } @else {
      <p class="card-title">
        {{ getAddressSegment(0) }}
        {{ getAddressSegment(1) }}
      </p>
    }
    @if (!parent) {
      <button mat-button (click)="viewDetails($event)">
        View details <mat-icon iconPositionEnd>arrow_right_alt</mat-icon>
      </button>
    }
  </div>
  <div
    class="results-card__details"
    [ngClass]="{ 'results-card__details--select': select }">
    <div>
      <p class="results-card__address">
        {{ card.FullAddress }}
      </p>
      <div class="results-card__labels">
        <c477-label [epcRating]="card.EPC"></c477-label>
        @if (card.PropertyType) {
          <c477-label>{{ card.PropertyType }}</c477-label>
        }
      </div>
    </div>
<<<<<<< HEAD
    @if (!parent) {
      <div class="results-card__buttons">
        <button mat-icon-button (click)="openDownloadWarning()">
          <img
            src="assets/icons/FileArrowDown.svg"
            alt="download the data for this dwelling" />
        </button>
        <button mat-icon-button>
          @if (card.Flagged) {
            <img
              src="assets/icons/FlagPennant_red.svg"
              alt="Toggle the flag status of this property" />
          } @else {
            <img
              src="assets/icons/FlagPennant.svg"
              alt="Toggle the flag status of this property" />
          }
        </button>
      </div>
    }
=======
    <div class="results-card__buttons">
      <button mat-icon-button (click)="openDownloadWarning()">
        <img
          src="assets/icons/FileArrowDown.svg"
          alt="download the data for this dwelling" />
      </button>
      @if (card.Flagged === undefined) {
        <button
          mat-icon-button
          aria-label="Flag property"
          (click)="flag.emit()">
          <img
            alt=""
            [src]="
              theme() === 'light'
                ? 'assets/icons/FlagPennant.svg'
                : 'assets/icons/FlagPennant_white.svg'
            " />
        </button>
      } @else {
        <button
          mat-icon-button
          aria-label="Remove flag from property"
          (click)="removeFlag.emit()">
          <img src="assets/icons/FlagPennant_red.svg" alt="" />
        </button>
      }
    </div>
>>>>>>> 3edb2a42
  </div>
</div><|MERGE_RESOLUTION|>--- conflicted
+++ resolved
@@ -36,7 +36,6 @@
         }
       </div>
     </div>
-<<<<<<< HEAD
     @if (!parent) {
       <div class="results-card__buttons">
         <button mat-icon-button (click)="openDownloadWarning()">
@@ -44,48 +43,28 @@
             src="assets/icons/FileArrowDown.svg"
             alt="download the data for this dwelling" />
         </button>
-        <button mat-icon-button>
-          @if (card.Flagged) {
+        @if (card.Flagged === undefined) {
+          <button
+            mat-icon-button
+            aria-label="Flag property"
+            (click)="flag.emit()">
             <img
-              src="assets/icons/FlagPennant_red.svg"
-              alt="Toggle the flag status of this property" />
-          } @else {
-            <img
-              src="assets/icons/FlagPennant.svg"
-              alt="Toggle the flag status of this property" />
-          }
-        </button>
+              alt=""
+              [src]="
+                theme() === 'light'
+                  ? 'assets/icons/FlagPennant.svg'
+                  : 'assets/icons/FlagPennant_white.svg'
+              " />
+          </button>
+        } @else {
+          <button
+            mat-icon-button
+            aria-label="Remove flag from property"
+            (click)="removeFlag.emit()">
+            <img src="assets/icons/FlagPennant_red.svg" alt="" />
+          </button>
+        }
       </div>
     }
-=======
-    <div class="results-card__buttons">
-      <button mat-icon-button (click)="openDownloadWarning()">
-        <img
-          src="assets/icons/FileArrowDown.svg"
-          alt="download the data for this dwelling" />
-      </button>
-      @if (card.Flagged === undefined) {
-        <button
-          mat-icon-button
-          aria-label="Flag property"
-          (click)="flag.emit()">
-          <img
-            alt=""
-            [src]="
-              theme() === 'light'
-                ? 'assets/icons/FlagPennant.svg'
-                : 'assets/icons/FlagPennant_white.svg'
-            " />
-        </button>
-      } @else {
-        <button
-          mat-icon-button
-          aria-label="Remove flag from property"
-          (click)="removeFlag.emit()">
-          <img src="assets/icons/FlagPennant_red.svg" alt="" />
-        </button>
-      }
-    </div>
->>>>>>> 3edb2a42
   </div>
 </div>