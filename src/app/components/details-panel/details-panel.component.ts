import {
  CUSTOM_ELEMENTS_SCHEMA,
  Component,
  EventEmitter,
  Output,
  inject,
} from '@angular/core';
import { CommonModule } from '@angular/common';
import { MatButtonModule } from '@angular/material/button';
import { MatIconModule } from '@angular/material/icon';
import { MatTabsModule } from '@angular/material/tabs';
import { LabelComponent } from '@components/label/label.component';
import { DataService } from '@core/services/data.service';
import {
  Floor,
  FloorInsulation,
  Roof,
  RoofInsulation,
  Wall,
} from '@core/enums';

@Component({
  selector: 'c477-details-panel',
  standalone: true,
  imports: [
    CommonModule,
    LabelComponent,
    MatButtonModule,
    MatIconModule,
    MatTabsModule,
  ],
  schemas: [CUSTOM_ELEMENTS_SCHEMA],
  templateUrl: './details-panel.component.html',
  styleUrl: './details-panel.component.scss',
})
export class DetailsPanelComponent {
  dataService = inject(DataService);

  @Output() closePanel: EventEmitter<null> = new EventEmitter();
<<<<<<< HEAD
=======

  buildingDetails = this.dataService.selectedBuilding;
  buildingParts = this.dataService.parts;

  addressPart1 = this.buildingDetails()?.fullAddress.split(',')[0];
  addressPart2 = this.buildingDetails()?.fullAddress.split(',')[1];
  floor: { [key: string]: string } = Floor;
  floorInsulation: { [key: string]: string } = FloorInsulation;
  roof: { [key: string]: string } = Roof;
  roofInsulation: { [key: string]: string } = RoofInsulation;
  wall: { [key: string]: string } = Wall;
>>>>>>> 6d79fae3
}<|MERGE_RESOLUTION|>--- conflicted
+++ resolved
@@ -37,8 +37,6 @@
   dataService = inject(DataService);
 
   @Output() closePanel: EventEmitter<null> = new EventEmitter();
-<<<<<<< HEAD
-=======
 
   buildingDetails = this.dataService.selectedBuilding;
   buildingParts = this.dataService.parts;
@@ -50,5 +48,4 @@
   roof: { [key: string]: string } = Roof;
   roofInsulation: { [key: string]: string } = RoofInsulation;
   wall: { [key: string]: string } = Wall;
->>>>>>> 6d79fae3
 }