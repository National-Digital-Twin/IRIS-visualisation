--- conflicted
+++ resolved
@@ -204,7 +204,6 @@
       this.setRouterParams();
     });
 
-<<<<<<< HEAD
     /** wards layer click */
     this.mapService.mapInstance.on(
       'click',
@@ -220,11 +219,11 @@
 
     this.mapService.mapInstance.on('mouseleave', 'wards', () => {
       this.mapService.mapInstance.getCanvas().style.cursor = '';
-=======
+    });
+
     /** update the minimap as the map moves */
     this.mapService.mapInstance.on('move', () => {
       this.updateMinimap();
->>>>>>> 3611c2eb
     });
   }
 
