--- conflicted
+++ resolved
@@ -1,11 +1,11 @@
 import { bootstrapApplication } from '@angular/platform-browser';
 import { provideAnimations } from '@angular/platform-browser/animations';
+import { provideHttpClient } from '@angular/common/http';
 
 import { AppComponent } from './app/app.component';
 import { appConfig } from './app/app.config';
 
 import { RUNTIME_CONFIGURATION } from '@core/tokens/runtime-configuration.token';
-import { provideHttpClient } from '@angular/common/http';
 
 fetch('configuration/config.json')
   .then(response => response.json())
@@ -14,11 +14,8 @@
       providers: [
         ...appConfig.providers,
         { provide: RUNTIME_CONFIGURATION, useValue: config },
-<<<<<<< HEAD
         provideHttpClient(),
-=======
         provideAnimations(),
->>>>>>> 835ed234
       ],
     }).catch(err => console.error(err))
   );