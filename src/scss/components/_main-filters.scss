--- conflicted
+++ resolved
@@ -112,7 +112,13 @@
       line-height: $small-size-icon;
     }
   }
-<<<<<<< HEAD
+
+  .clear {
+    color: $color-warn !important;
+    border-color: $color-warn;
+    border: solid;
+    border-width: 1px;
+  }
 }
 
 @include md {
@@ -124,13 +130,5 @@
     .mat-pseudo-checkbox-full {
       margin-right: var(--arc-spacing-x-small) !important;
     }
-=======
-
-  .clear {
-    color: $color-warn !important;
-    border-color: $color-warn;
-    border: solid;
-    border-width: 1px;
->>>>>>> 172bf68f
   }
 }