--- conflicted
+++ resolved
@@ -6,10 +6,6 @@
     "style": "https://raw.githubusercontent.com/OrdnanceSurvey/OS-Vector-Tile-API-Stylesheets/master/OS_VTS_3857_Greyscale.json",
     "zoom": 16,
     "pitch": 64.9,
-<<<<<<< HEAD
-    "center": [-1.2919, 50.6914]
-  }
-=======
     "center": [-1.30303, 50.7561],
     "bearing": 0
   },
@@ -115,5 +111,4 @@
       }
     }
   ]
->>>>>>> 835ed234
 }