proxy_cache_path /tmp/nginx_cache levels=1:2 keys_zone=tp_cache:100m max_size=200m inactive=10000s use_temp_path=off;

server {
    listen 80 default_server;
    listen [::]:80 default_server;

    resolver 8.8.8.8 valid=30s;

    # Proxy config
    proxy_cache_valid any 1d;
    proxy_cache_use_stale error timeout invalid_header updating http_500 http_502 http_503 http_504;
    proxy_cache_revalidate on;
    proxy_cache_background_update on;
    proxy_http_version 1.1;
    proxy_cache tp_cache;

    # Don't allow through cookies
    proxy_hide_header Set-Cookie;
    proxy_set_header Cookie "";

    # Don't pass on Authorization headers if we receive them
    proxy_set_header Authorization "";

  location  /transparent-proxy/health {
            access_log off;
            add_header 'Content-Type' 'application/json';
            return 200 '{"status":"UP"}';
    }

    ## BEGIN UPSTREAM DEFINITIONS

    # OS vector
<<<<<<< HEAD
    location /os/ {
        set $delimeter "?";

        if ($is_args) {
            set $delimeter "&";
        }

        if ($request_uri ~ ^/os/(.*)) {
            set $requested_path $1;
        }

        if ($requested_path ~ ^maps/vector/.*) {
            set $api_key_qs ${delimeter}key=$OS_VECTOR_API_KEY;
        }

        if ($requested_path ~ ^search/places/.*) {
            set $api_key_qs ${delimeter}key=$OS_PLACES_API_KEY;
        }

        proxy_ssl_server_name on;
        proxy_ssl_name "api.os.uk";
        proxy_pass https://api.os.uk/$requested_path$api_key_qs;
    }
=======

    location /transparent-proxy/os/ {
    set $delimeter "?";

    if ($is_args) {
    set $delimeter "&";
    }
    set $api_key_qs ${delimeter}key=$OS_VECTOR_API_KEY;

    proxy_pass https://api.os.uk/$request_uri$api_key_qs;
    }


>>>>>>> 9fe6c268

    # Mapbox
    location /transparent-proxy/mapbox-api/ {
        set $delimeter "?";

        if ($is_args) {
            set $delimeter "&";
        }

        set $access_token_qs ${delimeter}access_token=$MAPBOX_ACCESS_TOKEN;

        if ($request_uri ~ ^/transparent-proxy/mapbox-api/(.*)) {
            set $requested_path $1;
        }
        proxy_ssl_server_name on;
        proxy_ssl_name "api.mapbox.com";
        proxy_pass https://api.mapbox.com/$requested_path$access_token_qs;
    }

    location /mapbox-events/ {
        set $delimeter "?";

        if ($is_args) {
            set $delimeter "&";
        }

        set $access_token_qs ${delimeter}access_token=$MAPBOX_ACCESS_TOKEN;

        if ($request_uri ~ ^/transparent-proxy/mapbox-events/(.*)) {
            set $requested_path $1;
        }
        proxy_ssl_server_name on;
        proxy_ssl_name "events.mapbox.com";
        proxy_pass https://events.mapbox.com/$requested_path$access_token_qs;
    }

    ## END UPSTREAM DEFINITIONS

    if ($upstream_http_content_type ~* "(text/html|application/xhtml+xml|text/javascript|application/javascript)") {
        # Block upstreams ever serving us "dangerous" content
        return 502;
    }
}<|MERGE_RESOLUTION|>--- conflicted
+++ resolved
@@ -30,7 +30,6 @@
     ## BEGIN UPSTREAM DEFINITIONS
 
     # OS vector
-<<<<<<< HEAD
     location /os/ {
         set $delimeter "?";
 
@@ -54,21 +53,6 @@
         proxy_ssl_name "api.os.uk";
         proxy_pass https://api.os.uk/$requested_path$api_key_qs;
     }
-=======
-
-    location /transparent-proxy/os/ {
-    set $delimeter "?";
-
-    if ($is_args) {
-    set $delimeter "&";
-    }
-    set $api_key_qs ${delimeter}key=$OS_VECTOR_API_KEY;
-
-    proxy_pass https://api.os.uk/$request_uri$api_key_qs;
-    }
-
-
->>>>>>> 9fe6c268
 
     # Mapbox
     location /transparent-proxy/mapbox-api/ {
